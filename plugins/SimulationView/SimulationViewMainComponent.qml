// Copyright (c) 2018 Ultimaker B.V.
// Cura is released under the terms of the LGPLv3 or higher.

import QtQuick 2.4
import QtQuick.Controls 1.2
import QtQuick.Layouts 1.1
import QtQuick.Controls.Styles 1.1

import UM 1.4 as UM
import Cura 1.0 as Cura

Item
{
    // An Item whose bounds are guaranteed to be safe for overlays to be placed.
    // Defaults to parent, ie. the entire available area
    // eg. the layer slider will not be placed in this area.
    property var safeArea: parent


    property bool isSimulationPlaying: false
    readonly property real layerSliderSafeYMin: safeArea.y
    readonly property real layerSliderSafeYMax: safeArea.y + safeArea.height
    readonly property real pathSliderSafeXMin: safeArea.x + playButton.width
    readonly property real pathSliderSafeXMax: safeArea.x + safeArea.width

    visible: UM.SimulationView.layerActivity && CuraApplication.platformActivity

    // A slider which lets users trace a single layer (XY movements)
    PathSlider
    {
        id: pathSlider
        
        readonly property real preferredWidth: UM.Theme.getSize("slider_layerview_size").height // not a typo, should be as long as layerview slider
        readonly property real margin: UM.Theme.getSize("default_margin").width
        readonly property real pathSliderSafeWidth: pathSliderSafeXMax - pathSliderSafeXMin

        height: UM.Theme.getSize("slider_handle").width
        width: preferredWidth + margin * 2 < pathSliderSafeWidth ? preferredWidth : pathSliderSafeWidth - margin * 2
 

        anchors.bottom: parent.bottom
        anchors.bottomMargin: margin

        anchors.horizontalCenter: parent.horizontalCenter
        anchors.horizontalCenterOffset: -(parent.width - pathSliderSafeXMax - pathSliderSafeXMin) / 2 // center between parent top and layerSliderSafeYMax


        visible: !UM.SimulationView.compatibilityMode

        // Custom properties
        handleValue: UM.SimulationView.currentPath
        maximumValue: UM.SimulationView.numPaths

        // Update values when layer data changes.
        Connections
        {
            target: UM.SimulationView
            onMaxPathsChanged: pathSlider.setHandleValue(UM.SimulationView.currentPath)
            onCurrentPathChanged:
            {
                // Only pause the simulation when the layer was changed manually, not when the simulation is running
                if (pathSlider.manuallyChanged)
                {
                    playButton.pauseSimulation()
                }
                pathSlider.setHandleValue(UM.SimulationView.currentPath)
            }
        }

        // Ensure that the slider handlers show the correct value after switching views.
        Component.onCompleted:
        {
            pathSlider.setHandleValue(UM.SimulationView.currentPath)
        }

    }

    UM.SimpleButton
    {
        id: playButton
        iconSource: !isSimulationPlaying ? "./resources/simulation_resume.svg": "./resources/simulation_pause.svg"
        width: UM.Theme.getSize("small_button").width
        height: UM.Theme.getSize("small_button").height
        hoverColor: UM.Theme.getColor("slider_handle_active")
        color: UM.Theme.getColor("slider_handle")
        iconMargin: UM.Theme.getSize("thick_lining").width
        visible: !UM.SimulationView.compatibilityMode

        Connections
        {
            target: UM.Preferences
            onPreferenceChanged:
            {
                if (preference !== "view/only_show_top_layers" && preference !== "view/top_layer_count" && ! preference.match("layerview/"))
                {
                    return;
                }

                playButton.pauseSimulation()
            }
        }

        anchors
        {
            right: pathSlider.left
            verticalCenter: pathSlider.verticalCenter
        }

        onClicked:
        {
            if(isSimulationPlaying)
            {
                pauseSimulation()
            }
            else
            {
                resumeSimulation()
            }
        }

        function pauseSimulation()
        {
            UM.SimulationView.setSimulationRunning(false)
            simulationTimer.stop()
            isSimulationPlaying = false
            layerSlider.manuallyChanged = true
            pathSlider.manuallyChanged = true
        }

        function resumeSimulation()
        {
            UM.SimulationView.setSimulationRunning(true)
            simulationTimer.start()
            layerSlider.manuallyChanged = false
            pathSlider.manuallyChanged = false
        }
    }

    Timer
    {
        id: simulationTimer
        interval: 100
        running: false
        repeat: true
        onTriggered:
        {
            var currentPath = UM.SimulationView.currentPath
            var numPaths = UM.SimulationView.numPaths
            var currentLayer = UM.SimulationView.currentLayer
            var numLayers = UM.SimulationView.numLayers

            // When the user plays the simulation, if the path slider is at the end of this layer, we start
            // the simulation at the beginning of the current layer.
            if (!isSimulationPlaying)
            {
                if (currentPath >= numPaths)
                {
                    UM.SimulationView.setCurrentPath(0)
                }
                else
                {
                    UM.SimulationView.setCurrentPath(currentPath + 1)
                }
            }
            // If the simulation is already playing and we reach the end of a layer, then it automatically
            // starts at the beginning of the next layer.
            else
            {
                if (currentPath >= numPaths)
                {
                    // At the end of the model, the simulation stops
                    if (currentLayer >= numLayers)
                    {
                        playButton.pauseSimulation()
                    }
                    else
                    {
                        UM.SimulationView.setCurrentLayer(currentLayer + 1)
                        UM.SimulationView.setCurrentPath(0)
                    }
                }
                else
                {
                    UM.SimulationView.setCurrentPath(currentPath + 1)
                }
            }
            // The status must be set here instead of in the resumeSimulation function otherwise it won't work
            // correctly, because part of the logic is in this trigger function.
            isSimulationPlaying = true
        }
    }

    // Scrolls trough Z layers
    LayerSlider
    {
        property var preferredHeight: UM.Theme.getSize("slider_layerview_size").height
<<<<<<< HEAD
        property double heightMargin: UM.Theme.getSize("default_margin").height * 3 // extra margin to accomodate layer number tooltips
=======
        property double heightMargin: UM.Theme.getSize("default_margin").height
        property double layerSliderSafeHeight: layerSliderSafeYMax - layerSliderSafeYMin
        //todo incorporate margins in safeHeight?

>>>>>>> 71fe01d7
        id: layerSlider

        width: UM.Theme.getSize("slider_handle").width
        height: preferredHeight + heightMargin * 2 < layerSliderSafeHeight ? preferredHeight : layerSliderSafeHeight - heightMargin * 2

        anchors
        {
            right: parent.right
            verticalCenter: parent.verticalCenter
            verticalCenterOffset: -(parent.height - layerSliderSafeYMax - layerSliderSafeYMin) / 2 // center between parent top and layerSliderSafeYMax
            rightMargin: UM.Theme.getSize("default_margin").width
            bottomMargin: heightMargin
            topMargin: heightMargin
        }

        // Custom properties
        upperValue: UM.SimulationView.currentLayer
        lowerValue: UM.SimulationView.minimumLayer
        maximumValue: UM.SimulationView.numLayers

        // Update values when layer data changes
        Connections
        {
            target: UM.SimulationView
            onMaxLayersChanged: layerSlider.setUpperValue(UM.SimulationView.currentLayer)
            onMinimumLayerChanged: layerSlider.setLowerValue(UM.SimulationView.minimumLayer)
            onCurrentLayerChanged:
            {
                // Only pause the simulation when the layer was changed manually, not when the simulation is running
                if (layerSlider.manuallyChanged)
                {
                    playButton.pauseSimulation()
                }
                layerSlider.setUpperValue(UM.SimulationView.currentLayer)
            }
        }

        // Make sure the slider handlers show the correct value after switching views
        Component.onCompleted:
        {
            layerSlider.setLowerValue(UM.SimulationView.minimumLayer)
            layerSlider.setUpperValue(UM.SimulationView.currentLayer)
        }
    }
}<|MERGE_RESOLUTION|>--- conflicted
+++ resolved
@@ -29,14 +29,14 @@
     PathSlider
     {
         id: pathSlider
-        
+
         readonly property real preferredWidth: UM.Theme.getSize("slider_layerview_size").height // not a typo, should be as long as layerview slider
         readonly property real margin: UM.Theme.getSize("default_margin").width
         readonly property real pathSliderSafeWidth: pathSliderSafeXMax - pathSliderSafeXMin
 
         height: UM.Theme.getSize("slider_handle").width
         width: preferredWidth + margin * 2 < pathSliderSafeWidth ? preferredWidth : pathSliderSafeWidth - margin * 2
- 
+
 
         anchors.bottom: parent.bottom
         anchors.bottomMargin: margin
@@ -194,14 +194,9 @@
     LayerSlider
     {
         property var preferredHeight: UM.Theme.getSize("slider_layerview_size").height
-<<<<<<< HEAD
         property double heightMargin: UM.Theme.getSize("default_margin").height * 3 // extra margin to accomodate layer number tooltips
-=======
-        property double heightMargin: UM.Theme.getSize("default_margin").height
         property double layerSliderSafeHeight: layerSliderSafeYMax - layerSliderSafeYMin
-        //todo incorporate margins in safeHeight?
-
->>>>>>> 71fe01d7
+
         id: layerSlider
 
         width: UM.Theme.getSize("slider_handle").width
