# Copyright (c) 2018 Ultimaker B.V.
# Cura is released under the terms of the LGPLv3 or higher.

from typing import Any, cast, Tuple, Union, Optional, Dict, List
from time import time
from datetime import datetime

import io  # To create the correct buffers for sending data to the printer.
import json
import os

from UM.FileHandler.FileHandler import FileHandler
from UM.FileHandler.WriteFileJob import WriteFileJob  # To call the file writer asynchronously.
from UM.Logger import Logger
from UM.Settings.ContainerRegistry import ContainerRegistry
from UM.i18n import i18nCatalog

from UM.Message import Message
from UM.Qt.Duration import Duration, DurationFormat
from UM.Scene.SceneNode import SceneNode  # For typing.

from cura.CuraApplication import CuraApplication
from cura.PrinterOutput.ConfigurationModel import ConfigurationModel
from cura.PrinterOutput.ExtruderConfigurationModel import ExtruderConfigurationModel
from cura.PrinterOutput.NetworkedPrinterOutputDevice import AuthState, NetworkedPrinterOutputDevice
from cura.PrinterOutput.PrinterOutputModel import PrinterOutputModel
from cura.PrinterOutput.MaterialOutputModel import MaterialOutputModel
from plugins.UM3NetworkPrinting.src.Cloud.Utils import formatTimeCompleted, formatDateCompleted

from .ClusterUM3PrinterOutputController import ClusterUM3PrinterOutputController
from .ConfigurationChangeModel import ConfigurationChangeModel
from .MeshFormatHandler import MeshFormatHandler
from .SendMaterialJob import SendMaterialJob
from .UM3PrintJobOutputModel import UM3PrintJobOutputModel

from PyQt5.QtNetwork import QNetworkRequest, QNetworkReply
from PyQt5.QtGui import QDesktopServices, QImage
from PyQt5.QtCore import pyqtSlot, QUrl, pyqtSignal, pyqtProperty, QObject

i18n_catalog = i18nCatalog("cura")


class ClusterUM3OutputDevice(NetworkedPrinterOutputDevice):
    printJobsChanged = pyqtSignal()
    activePrinterChanged = pyqtSignal()
    activeCameraUrlChanged = pyqtSignal()
    receivedPrintJobsChanged = pyqtSignal()

    # Notify can only use signals that are defined by the class that they are in, not inherited ones.
    # Therefore we create a private signal used to trigger the printersChanged signal.
    _clusterPrintersChanged = pyqtSignal()

    def __init__(self, device_id, address, properties, parent = None) -> None:
        super().__init__(device_id = device_id, address = address, properties=properties, parent = parent)
        self._api_prefix = "/cluster-api/v1/"

        self._number_of_extruders = 2

        self._dummy_lambdas = (
            "", {}, io.BytesIO()
        )  # type: Tuple[Optional[str], Dict[str, Union[str, int, bool]], Union[io.StringIO, io.BytesIO]]

        self._print_jobs = [] # type: List[UM3PrintJobOutputModel]
        self._received_print_jobs = False # type: bool

        self._monitor_view_qml_path = os.path.join(os.path.dirname(os.path.abspath(__file__)), "../resources/qml/MonitorStage.qml")

        # trigger the printersChanged signal when the private signal is triggered
        self.printersChanged.connect(self._clusterPrintersChanged)

        self._accepts_commands = True  # type: bool

        # Cluster does not have authentication, so default to authenticated
        self._authentication_state = AuthState.Authenticated

        self._error_message = None  # type: Optional[Message]
        self._write_job_progress_message = None  # type: Optional[Message]
        self._progress_message = None  # type: Optional[Message]

        self._active_printer = None  # type: Optional[PrinterOutputModel]

        self._printer_selection_dialog = None  # type: QObject

        self.setPriority(3)  # Make sure the output device gets selected above local file output
        self.setName(self._id)
        self.setShortDescription(i18n_catalog.i18nc("@action:button Preceded by 'Ready to'.", "Print over network"))
        self.setDescription(i18n_catalog.i18nc("@properties:tooltip", "Print over network"))

        self.setConnectionText(i18n_catalog.i18nc("@info:status", "Connected over the network"))

        self._printer_uuid_to_unique_name_mapping = {}  # type: Dict[str, str]

        self._finished_jobs = []  # type: List[UM3PrintJobOutputModel]

        self._cluster_size = int(properties.get(b"cluster_size", 0))  # type: int

        self._latest_reply_handler = None  # type: Optional[QNetworkReply]
        self._sending_job = None

        self._active_camera_url = QUrl()  # type: QUrl

    def requestWrite(self, nodes: List[SceneNode], file_name: Optional[str] = None, limit_mimetypes: bool = False,
                     file_handler: Optional[FileHandler] = None, **kwargs: str) -> None:
        self.writeStarted.emit(self)

        self.sendMaterialProfiles()

        mesh_format = MeshFormatHandler(file_handler, self.firmwareVersion)

        # This function pauses with the yield, waiting on instructions on which printer it needs to print with.
        if not mesh_format.is_valid:
            Logger.log("e", "Missing file or mesh writer!")
            return
        self._sending_job = self._sendPrintJob(mesh_format, nodes)
        if self._sending_job is not None:
            self._sending_job.send(None)  # Start the generator.

            if len(self._printers) > 1:  # We need to ask the user.
                self._spawnPrinterSelectionDialog()
                is_job_sent = True
            else:  # Just immediately continue.
                self._sending_job.send("")  # No specifically selected printer.
                is_job_sent = self._sending_job.send(None)

    def _spawnPrinterSelectionDialog(self):
        if self._printer_selection_dialog is None:
            path = os.path.join(os.path.dirname(os.path.abspath(__file__)), "../resources/qml/PrintWindow.qml")
            self._printer_selection_dialog = CuraApplication.getInstance().createQmlComponent(path, {"OutputDevice": self})
        if self._printer_selection_dialog is not None:
            self._printer_selection_dialog.show()

    @pyqtProperty(int, constant=True)
    def clusterSize(self) -> int:
        return self._cluster_size

    ##  Allows the user to choose a printer to print with from the printer
    #   selection dialogue.
    #   \param target_printer The name of the printer to target.
    @pyqtSlot(str)
    def selectPrinter(self, target_printer: str = "") -> None:
        if self._sending_job is not None:
            self._sending_job.send(target_printer)

    @pyqtSlot()
    def cancelPrintSelection(self) -> None:
        self._sending_gcode = False

    ##  Greenlet to send a job to the printer over the network.
    #
    #   This greenlet gets called asynchronously in requestWrite. It is a
    #   greenlet in order to optionally wait for selectPrinter() to select a
    #   printer.
    #   The greenlet yields exactly three times: First time None,
    #   \param mesh_format Object responsible for choosing the right kind of format to write with.
    def _sendPrintJob(self, mesh_format: MeshFormatHandler, nodes: List[SceneNode]):
        Logger.log("i", "Sending print job to printer.")
        if self._sending_gcode:
            self._error_message = Message(
                i18n_catalog.i18nc("@info:status",
                                   "Sending new jobs (temporarily) blocked, still sending the previous print job."))
            self._error_message.show()
            yield #Wait on the user to select a target printer.
            yield #Wait for the write job to be finished.
            yield False #Return whether this was a success or not.
            yield #Prevent StopIteration.

        self._sending_gcode = True

        # Potentially wait on the user to select a target printer.
        target_printer = yield  # type: Optional[str]

        # Using buffering greatly reduces the write time for many lines of gcode

        stream = mesh_format.createStream()

        job = WriteFileJob(mesh_format.writer, stream, nodes, mesh_format.file_mode)

        self._write_job_progress_message = Message(i18n_catalog.i18nc("@info:status", "Sending data to printer"),
                                                   lifetime = 0, dismissable = False, progress = -1,
                                                   title = i18n_catalog.i18nc("@info:title", "Sending Data"),
                                                   use_inactivity_timer = False)
        self._write_job_progress_message.show()

        if mesh_format.preferred_format is not None:
            self._dummy_lambdas = (target_printer, mesh_format.preferred_format, stream)
            job.finished.connect(self._sendPrintJobWaitOnWriteJobFinished)
            job.start()
            yield True  # Return that we had success!
            yield  # To prevent having to catch the StopIteration exception.

    def _sendPrintJobWaitOnWriteJobFinished(self, job: WriteFileJob) -> None:
        if self._write_job_progress_message:
            self._write_job_progress_message.hide()

        self._progress_message = Message(i18n_catalog.i18nc("@info:status", "Sending data to printer"), lifetime = 0,
                                         dismissable = False, progress = -1,
                                         title = i18n_catalog.i18nc("@info:title", "Sending Data"))
        self._progress_message.addAction("Abort", i18n_catalog.i18nc("@action:button", "Cancel"), icon = None,
                                         description = "")
        self._progress_message.actionTriggered.connect(self._progressMessageActionTriggered)
        self._progress_message.show()
        parts = []

        target_printer, preferred_format, stream = self._dummy_lambdas

        # If a specific printer was selected, it should be printed with that machine.
        if target_printer:
            target_printer = self._printer_uuid_to_unique_name_mapping[target_printer]
            parts.append(self._createFormPart("name=require_printer_name", bytes(target_printer, "utf-8"), "text/plain"))

        # Add user name to the print_job
        parts.append(self._createFormPart("name=owner", bytes(self._getUserName(), "utf-8"), "text/plain"))

        file_name = CuraApplication.getInstance().getPrintInformation().jobName + "." + preferred_format["extension"]

        output = stream.getvalue()  # Either str or bytes depending on the output mode.
        if isinstance(stream, io.StringIO):
            output = cast(str, output).encode("utf-8")
        output = cast(bytes, output)

        parts.append(self._createFormPart("name=\"file\"; filename=\"%s\"" % file_name, output))

        self._latest_reply_handler = self.postFormWithParts("print_jobs/", parts,
                                                            on_finished = self._onPostPrintJobFinished,
                                                            on_progress = self._onUploadPrintJobProgress)

    @pyqtProperty(QObject, notify = activePrinterChanged)
    def activePrinter(self) -> Optional[PrinterOutputModel]:
        return self._active_printer

    @pyqtSlot(QObject)
    def setActivePrinter(self, printer: Optional[PrinterOutputModel]) -> None:
        if self._active_printer != printer:
            self._active_printer = printer
            self.activePrinterChanged.emit()

    @pyqtProperty(QUrl, notify = activeCameraUrlChanged)
    def activeCameraUrl(self) -> "QUrl":
        return self._active_camera_url

    @pyqtSlot(QUrl)
    def setActiveCameraUrl(self, camera_url: "QUrl") -> None:
        if self._active_camera_url != camera_url:
            self._active_camera_url = camera_url
            self.activeCameraUrlChanged.emit()

    def _onPostPrintJobFinished(self, reply: QNetworkReply) -> None:
        if self._progress_message:
            self._progress_message.hide()
        self._compressing_gcode = False
        self._sending_gcode = False

    def _onUploadPrintJobProgress(self, bytes_sent: int, bytes_total: int) -> None:
        if bytes_total > 0:
            new_progress = bytes_sent / bytes_total * 100
            # Treat upload progress as response. Uploading can take more than 10 seconds, so if we don't, we can get
            # timeout responses if this happens.
            self._last_response_time = time()
            if self._progress_message is not None and new_progress > self._progress_message.getProgress():
                self._progress_message.show()  # Ensure that the message is visible.
                self._progress_message.setProgress(bytes_sent / bytes_total * 100)

            # If successfully sent:
            if bytes_sent == bytes_total:
                # Show a confirmation to the user so they know the job was sucessful and provide the option to switch to
                # the monitor tab.
                self._success_message = Message(
                    i18n_catalog.i18nc("@info:status", "Print job was successfully sent to the printer."),
                    lifetime=5, dismissable=True,
                    title=i18n_catalog.i18nc("@info:title", "Data Sent"))
                self._success_message.addAction("View", i18n_catalog.i18nc("@action:button", "View in Monitor"), icon=None,
                                                description="")
                self._success_message.actionTriggered.connect(self._successMessageActionTriggered)
                self._success_message.show()
        else:
            if self._progress_message is not None:
                self._progress_message.setProgress(0)
                self._progress_message.hide()

    def _progressMessageActionTriggered(self, message_id: Optional[str] = None, action_id: Optional[str] = None) -> None:
        if action_id == "Abort":
            Logger.log("d", "User aborted sending print to remote.")
            if self._progress_message is not None:
                self._progress_message.hide()
            self._compressing_gcode = False
            self._sending_gcode = False
            CuraApplication.getInstance().getController().setActiveStage("PrepareStage")

            # After compressing the sliced model Cura sends data to printer, to stop receiving updates from the request
            # the "reply" should be disconnected
            if self._latest_reply_handler:
                self._latest_reply_handler.disconnect()
                self._latest_reply_handler = None

    def _successMessageActionTriggered(self, message_id: Optional[str] = None, action_id: Optional[str] = None) -> None:
        if action_id == "View":
            CuraApplication.getInstance().getController().setActiveStage("MonitorStage")

    @pyqtSlot()
    def openPrintJobControlPanel(self) -> None:
        Logger.log("d", "Opening print job control panel...")
        QDesktopServices.openUrl(QUrl("http://" + self._address + "/print_jobs"))

    @pyqtSlot()
    def openPrinterControlPanel(self) -> None:
        Logger.log("d", "Opening printer control panel...")
        QDesktopServices.openUrl(QUrl("http://" + self._address + "/printers"))

    @pyqtProperty("QVariantList", notify = printJobsChanged)
    def printJobs(self)-> List[UM3PrintJobOutputModel]:
        return self._print_jobs

    @pyqtProperty(bool, notify = receivedPrintJobsChanged)
    def receivedPrintJobs(self) -> bool:
        return self._received_print_jobs

    @pyqtProperty("QVariantList", notify = printJobsChanged)
    def queuedPrintJobs(self) -> List[UM3PrintJobOutputModel]:
        return [print_job for print_job in self._print_jobs if print_job.state == "queued" or print_job.state == "error"]

    @pyqtProperty("QVariantList", notify = printJobsChanged)
    def activePrintJobs(self) -> List[UM3PrintJobOutputModel]:
        return [print_job for print_job in self._print_jobs if print_job.assignedPrinter is not None and print_job.state != "queued"]

    @pyqtProperty("QVariantList", notify = _clusterPrintersChanged)
    def connectedPrintersTypeCount(self) -> List[Dict[str, str]]:
        printer_count = {} # type: Dict[str, int]
        for printer in self._printers:
            if printer.type in printer_count:
                printer_count[printer.type] += 1
            else:
                printer_count[printer.type] = 1
        result = []
        for machine_type in printer_count:
            result.append({"machine_type": machine_type, "count": str(printer_count[machine_type])})
        return result

    @pyqtProperty("QVariantList", notify=_clusterPrintersChanged)
    def printers(self):
        return self._printers

    @pyqtSlot(int, result = str)
    def getTimeCompleted(self, time_remaining: int) -> str:
        return formatTimeCompleted(time_remaining)

    @pyqtSlot(int, result = str)
    def getDateCompleted(self, time_remaining: int) -> str:
        return formatDateCompleted(time_remaining)

    @pyqtSlot(str)
    def sendJobToTop(self, print_job_uuid: str) -> None:
        # This function is part of the output device (and not of the printjob output model) as this type of operation
        # is a modification of the cluster queue and not of the actual job.
        data = "{\"to_position\": 0}"
        self.put("print_jobs/{uuid}/move_to_position".format(uuid = print_job_uuid), data, on_finished=None)

    @pyqtSlot(str)
    def deleteJobFromQueue(self, print_job_uuid: str) -> None:
        # This function is part of the output device (and not of the printjob output model) as this type of operation
        # is a modification of the cluster queue and not of the actual job.
        self.delete("print_jobs/{uuid}".format(uuid = print_job_uuid), on_finished=None)

    @pyqtSlot(str)
    def forceSendJob(self, print_job_uuid: str) -> None:
        data = "{\"force\": true}"
        self.put("print_jobs/{uuid}".format(uuid=print_job_uuid), data, on_finished=None)

    def _printJobStateChanged(self) -> None:
        username = self._getUserName()

        if username is None:
            return  # We only want to show notifications if username is set.

        finished_jobs = [job for job in self._print_jobs if job.state == "wait_cleanup"]

        newly_finished_jobs = [job for job in finished_jobs if job not in self._finished_jobs and job.owner == username]
        for job in newly_finished_jobs:
            if job.assignedPrinter:
                job_completed_text = i18n_catalog.i18nc("@info:status", "Printer '{printer_name}' has finished printing '{job_name}'.".format(printer_name=job.assignedPrinter.name, job_name = job.name))
            else:
                job_completed_text =  i18n_catalog.i18nc("@info:status", "The print job '{job_name}' was finished.".format(job_name = job.name))
            job_completed_message = Message(text=job_completed_text, title = i18n_catalog.i18nc("@info:status", "Print finished"))
            job_completed_message.show()

        # Ensure UI gets updated
        self.printJobsChanged.emit()

        # Keep a list of all completed jobs so we know if something changed next time.
        self._finished_jobs = finished_jobs

    ##  Called when the connection to the cluster changes.
    def connect(self) -> None:
<<<<<<< HEAD
        pass
        # TODO: uncomment this once cloud implementation works for testing
        # super().connect()
        # self.sendMaterialProfiles()
=======
        # TODO: uncomment this once cloud implementation works for testing
        # super().connect()
        # self.sendMaterialProfiles()
        pass
>>>>>>> 70421e5a

    def _onGetPreviewImageFinished(self, reply: QNetworkReply) -> None:
        reply_url = reply.url().toString()

        uuid = reply_url[reply_url.find("print_jobs/")+len("print_jobs/"):reply_url.rfind("/preview_image")]

        print_job = findByKey(self._print_jobs, uuid)
        if print_job:
            image = QImage()
            image.loadFromData(reply.readAll())
            print_job.updatePreviewImage(image)

    def _update(self) -> None:
        super()._update()
        self.get("printers/", on_finished = self._onGetPrintersDataFinished)
        self.get("print_jobs/", on_finished = self._onGetPrintJobsFinished)

        for print_job in self._print_jobs:
            if print_job.getPreviewImage() is None:
                self.get("print_jobs/{uuid}/preview_image".format(uuid=print_job.key), on_finished=self._onGetPreviewImageFinished)

    def _onGetPrintJobsFinished(self, reply: QNetworkReply) -> None:
        self._received_print_jobs = True
        self.receivedPrintJobsChanged.emit()

        if not checkValidGetReply(reply):
            return

        result = loadJsonFromReply(reply)
        if result is None:
            return

        print_jobs_seen = []
        job_list_changed = False
        for idx, print_job_data in enumerate(result):
            print_job = findByKey(self._print_jobs, print_job_data["uuid"])
            if print_job is None:
                print_job = self._createPrintJobModel(print_job_data)
                job_list_changed = True
            elif not job_list_changed:
                # Check if the order of the jobs has changed since the last check
                if self._print_jobs.index(print_job) != idx:
                    job_list_changed = True

            self._updatePrintJob(print_job, print_job_data)

            if print_job.state != "queued" and print_job.state != "error":  # Print job should be assigned to a printer.
                if print_job.state in ["failed", "finished", "aborted", "none"]:
                    # Print job was already completed, so don't attach it to a printer.
                    printer = None
                else:
                    printer = self._getPrinterByKey(print_job_data["printer_uuid"])
            else:  # The job can "reserve" a printer if some changes are required.
                printer = self._getPrinterByKey(print_job_data["assigned_to"])

            if printer:
                printer.updateActivePrintJob(print_job)

            print_jobs_seen.append(print_job)

        # Check what jobs need to be removed.
        removed_jobs = [print_job for print_job in self._print_jobs if print_job not in print_jobs_seen]

        for removed_job in removed_jobs:
            job_list_changed = job_list_changed or self._removeJob(removed_job)

        if job_list_changed:
            # Override the old list with the new list (either because jobs were removed / added or order changed)
            self._print_jobs = print_jobs_seen
            self.printJobsChanged.emit()  # Do a single emit for all print job changes.

    def _onGetPrintersDataFinished(self, reply: QNetworkReply) -> None:
        if not checkValidGetReply(reply):
            return

        result = loadJsonFromReply(reply)
        if result is None:
            return

        printer_list_changed = False
        printers_seen = []

        for printer_data in result:
            printer = findByKey(self._printers, printer_data["uuid"])

            if printer is None:
                printer = self._createPrinterModel(printer_data)
                printer_list_changed = True

            printers_seen.append(printer)

            self._updatePrinter(printer, printer_data)

        removed_printers = [printer for printer in self._printers if printer not in printers_seen]
        for printer in removed_printers:
            self._removePrinter(printer)

        if removed_printers or printer_list_changed:
            self.printersChanged.emit()

    def _createPrinterModel(self, data: Dict[str, Any]) -> PrinterOutputModel:
        printer = PrinterOutputModel(output_controller = ClusterUM3PrinterOutputController(self),
                                     number_of_extruders = self._number_of_extruders)
        printer.setCameraUrl(QUrl("http://" + data["ip_address"] + ":8080/?action=stream"))
        self._printers.append(printer)
        return printer

    def _createPrintJobModel(self, data: Dict[str, Any]) -> UM3PrintJobOutputModel:
        print_job = UM3PrintJobOutputModel(output_controller=ClusterUM3PrinterOutputController(self),
                                        key=data["uuid"], name= data["name"])

        configuration = ConfigurationModel()
        extruders = [ExtruderConfigurationModel(position = idx) for idx in range(0, self._number_of_extruders)]
        for index in range(0, self._number_of_extruders):
            try:
                extruder_data = data["configuration"][index]
            except IndexError:
                continue
            extruder = extruders[int(data["configuration"][index]["extruder_index"])]
            extruder.setHotendID(extruder_data.get("print_core_id", ""))
            extruder.setMaterial(self._createMaterialOutputModel(extruder_data.get("material", {})))

        configuration.setExtruderConfigurations(extruders)
        print_job.updateConfiguration(configuration)
        print_job.setCompatibleMachineFamilies(data.get("compatible_machine_families", []))
        print_job.stateChanged.connect(self._printJobStateChanged)
        return print_job

    def _updatePrintJob(self, print_job: UM3PrintJobOutputModel, data: Dict[str, Any]) -> None:
        print_job.updateTimeTotal(data["time_total"])
        print_job.updateTimeElapsed(data["time_elapsed"])
        impediments_to_printing = data.get("impediments_to_printing", [])
        print_job.updateOwner(data["owner"])

        status_set_by_impediment = False
        for impediment in impediments_to_printing:
            if impediment["severity"] == "UNFIXABLE":
                status_set_by_impediment = True
                print_job.updateState("error")
                break

        if not status_set_by_impediment:
            print_job.updateState(data["status"])

        print_job.updateConfigurationChanges(self._createConfigurationChanges(data["configuration_changes_required"]))

    def _createConfigurationChanges(self, data: List[Dict[str, Any]]) -> List[ConfigurationChangeModel]:
        result = []
        for change in data:
            result.append(ConfigurationChangeModel(type_of_change=change["type_of_change"],
                                                   index=change["index"],
                                                   target_name=change["target_name"],
                                                   origin_name=change["origin_name"]))
        return result

    def _createMaterialOutputModel(self, material_data: Dict[str, Any]) -> "MaterialOutputModel":
        material_manager = CuraApplication.getInstance().getMaterialManager()
        material_group_list = None

        # Avoid crashing if there is no "guid" field in the metadata
        material_guid = material_data.get("guid")
        if material_guid:
            material_group_list = material_manager.getMaterialGroupListByGUID(material_guid)

        # This can happen if the connected machine has no material in one or more extruders (if GUID is empty), or the		
        # material is unknown to Cura, so we should return an "empty" or "unknown" material model.		
        if material_group_list is None:
            material_name = i18n_catalog.i18nc("@label:material", "Empty") if len(material_data.get("guid", "")) == 0 \
                        else i18n_catalog.i18nc("@label:material", "Unknown")
            return MaterialOutputModel(guid = material_data.get("guid", ""),
                                        type = material_data.get("type", ""),
                                        color = material_data.get("color", ""),
                                        brand = material_data.get("brand", ""),
                                        name = material_data.get("name", material_name)
                                        )

        # Sort the material groups by "is_read_only = True" first, and then the name alphabetically.
        read_only_material_group_list = list(filter(lambda x: x.is_read_only, material_group_list))
        non_read_only_material_group_list = list(filter(lambda x: not x.is_read_only, material_group_list))
        material_group = None
        if read_only_material_group_list:
            read_only_material_group_list = sorted(read_only_material_group_list, key = lambda x: x.name)
            material_group = read_only_material_group_list[0]
        elif non_read_only_material_group_list:
            non_read_only_material_group_list = sorted(non_read_only_material_group_list, key = lambda x: x.name)
            material_group = non_read_only_material_group_list[0]

        if material_group:
            container = material_group.root_material_node.getContainer()
            color = container.getMetaDataEntry("color_code")
            brand = container.getMetaDataEntry("brand")
            material_type = container.getMetaDataEntry("material")
            name = container.getName()
        else:
            Logger.log("w",
                       "Unable to find material with guid {guid}. Using data as provided by cluster".format(
                           guid=material_data["guid"]))
            color = material_data["color"]
            brand = material_data["brand"]
            material_type = material_data["material"]
            name = i18n_catalog.i18nc("@label:material", "Empty") if material_data["material"] == "empty" \
                else i18n_catalog.i18nc("@label:material", "Unknown")
        return MaterialOutputModel(guid = material_data["guid"], type = material_type,
                                   brand = brand, color = color, name = name)

    def _updatePrinter(self, printer: PrinterOutputModel, data: Dict[str, Any]) -> None:
        # For some unknown reason the cluster wants UUID for everything, except for sending a job directly to a printer.
        # Then we suddenly need the unique name. So in order to not have to mess up all the other code, we save a mapping.
        self._printer_uuid_to_unique_name_mapping[data["uuid"]] = data["unique_name"]

        definitions = ContainerRegistry.getInstance().findDefinitionContainers(name = data["machine_variant"])
        if not definitions:
            Logger.log("w", "Unable to find definition for machine variant %s", data["machine_variant"])
            return

        machine_definition = definitions[0]

        printer.updateName(data["friendly_name"])
        printer.updateKey(data["uuid"])
        printer.updateType(data["machine_variant"])

        # Do not store the build plate information that comes from connect if the current printer has not build plate information
        if "build_plate" in data and machine_definition.getMetaDataEntry("has_variant_buildplates", False):
            printer.updateBuildplateName(data["build_plate"]["type"])
        if not data["enabled"]:
            printer.updateState("disabled")
        else:
            printer.updateState(data["status"])

        for index in range(0, self._number_of_extruders):
            extruder = printer.extruders[index]
            try:
                extruder_data = data["configuration"][index]
            except IndexError:
                break

            extruder.updateHotendID(extruder_data.get("print_core_id", ""))

            material_data = extruder_data["material"]
            if extruder.activeMaterial is None or extruder.activeMaterial.guid != material_data["guid"]:
                material = self._createMaterialOutputModel(material_data)
                extruder.updateActiveMaterial(material)

    def _removeJob(self, job: UM3PrintJobOutputModel) -> bool:
        if job not in self._print_jobs:
            return False

        if job.assignedPrinter:
            job.assignedPrinter.updateActivePrintJob(None)
            job.stateChanged.disconnect(self._printJobStateChanged)
        self._print_jobs.remove(job)

        return True

    def _removePrinter(self, printer: PrinterOutputModel) -> None:
        self._printers.remove(printer)
        if self._active_printer == printer:
            self._active_printer = None
            self.activePrinterChanged.emit()

    ##  Sync the material profiles in Cura with the printer.
    #
    #   This gets called when connecting to a printer as well as when sending a
    #   print.
    def sendMaterialProfiles(self) -> None:
        job = SendMaterialJob(device = self)
        job.run()


def loadJsonFromReply(reply: QNetworkReply) -> Optional[List[Dict[str, Any]]]:
    try:
        result = json.loads(bytes(reply.readAll()).decode("utf-8"))
    except json.decoder.JSONDecodeError:
        Logger.logException("w", "Unable to decode JSON from reply.")
        return None
    return result


def checkValidGetReply(reply: QNetworkReply) -> bool:
    status_code = reply.attribute(QNetworkRequest.HttpStatusCodeAttribute)

    if status_code != 200:
        Logger.log("w", "Got status code {status_code} while trying to get data".format(status_code=status_code))
        return False
    return True


def findByKey(lst: List[Union[UM3PrintJobOutputModel, PrinterOutputModel]], key: str) -> Optional[UM3PrintJobOutputModel]:
    for item in lst:
        if item.key == key:
            return item
    return None<|MERGE_RESOLUTION|>--- conflicted
+++ resolved
@@ -390,17 +390,10 @@
 
     ##  Called when the connection to the cluster changes.
     def connect(self) -> None:
-<<<<<<< HEAD
-        pass
-        # TODO: uncomment this once cloud implementation works for testing
-        # super().connect()
-        # self.sendMaterialProfiles()
-=======
         # TODO: uncomment this once cloud implementation works for testing
         # super().connect()
         # self.sendMaterialProfiles()
         pass
->>>>>>> 70421e5a
 
     def _onGetPreviewImageFinished(self, reply: QNetworkReply) -> None:
         reply_url = reply.url().toString()
