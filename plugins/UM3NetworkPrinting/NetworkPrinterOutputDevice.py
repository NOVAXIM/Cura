--- conflicted
+++ resolved
@@ -1064,16 +1064,11 @@
         elif reply.operation() == QNetworkAccessManager.PostOperation:
             if "/auth/request" in reply_url:
                 # We got a response to requesting authentication.
-<<<<<<< HEAD
                 try:
                     data = json.loads(bytes(reply.readAll()).decode("utf-8"))
                 except json.decoder.JSONDecodeError:
                     Logger.log("w", "Received an invalid authentication request reply from printer: Not valid JSON.")
                     return
-                self.setAuthenticationState(AuthState.AuthenticationRequested)
-=======
-                data = json.loads(bytes(reply.readAll()).decode("utf-8"))
->>>>>>> 5bbdd9fe
                 global_container_stack = Application.getInstance().getGlobalContainerStack()
                 if global_container_stack:  # Remove any old data.
                     Logger.log("d", "Removing old network authentication data as a new one was requested.")
