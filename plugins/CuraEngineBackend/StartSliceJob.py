--- conflicted
+++ resolved
@@ -152,19 +152,12 @@
                         if per_object_stack:
                             is_non_printing_mesh = any(per_object_stack.getProperty(key, "value") for key in NON_PRINTING_MESH_SETTINGS)
 
-<<<<<<< HEAD
                         if (node.callDecoration("getBuildPlateNumber") == self._build_plate_number):
-                            if not getattr(node, "_outside_buildarea", False) or not is_non_printing_mesh:
+                            if not getattr(node, "_outside_buildarea", False) or is_non_printing_mesh:
                                 temp_list.append(node)
                                 if not is_non_printing_mesh:
                                     has_printing_mesh = True
-=======
-                        if not getattr(node, "_outside_buildarea", False) or is_non_printing_mesh:
-                            temp_list.append(node)
-                            if not is_non_printing_mesh:
-                                has_printing_mesh = True
-
->>>>>>> 6997c2d2
+
                     Job.yieldThread()
 
                 #If the list doesn't have any model with suitable settings then clean the list
