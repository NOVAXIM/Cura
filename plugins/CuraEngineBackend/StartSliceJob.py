--- conflicted
+++ resolved
@@ -302,23 +302,6 @@
         for extruder_stack in global_stack.extruderList:
             self._buildExtruderMessage(extruder_stack)
 
-<<<<<<< HEAD
-        # EnginePlugins
-        # TODO: don't hardcode them
-        # Ports: are chosen based on https://stackoverflow.com/questions/10476987/best-tcp-port-number-range-for-internal-applications
-
-        plugins = {
-            0: {"address": os.environ.get("SIMPLIFY_ADDRESS", "localhost"), "port": os.environ.get("SIMPLIFY_PORT", 33700)} if os.environ.get("SIMPLIFY_ENABLE") is not None else None,
-            1: {"address": os.environ.get("POSTPROCESS_ADDRESS", "localhost"), "port": os.environ.get("POSTPROCESS_PORT", 33701)} if os.environ.get("POSTPROCESS_ENABLE") is not None else None,
-        }
-
-        for plugin, connection in plugins.items():
-            plugin_message = self._slice_message.addRepeatedMessage("engine_plugins")
-            plugin_message.id = plugin
-            if connection:
-                plugin_message.address = connection["address"]
-                plugin_message.port = connection["port"]
-=======
         for plugin in CuraApplication.getInstance().getBackendPlugins():
             for slot in plugin.getSupportedSlots():
                 # Right now we just send the message for every slot that we support. A single plugin can support
@@ -331,7 +314,6 @@
                 plugin_message.id = slot
                 plugin_message.address = plugin.getAddress()
                 plugin_message.port = plugin.getPort()
->>>>>>> d37afe78
 
         for group in filtered_object_groups:
             group_message = self._slice_message.addRepeatedMessage("object_lists")
