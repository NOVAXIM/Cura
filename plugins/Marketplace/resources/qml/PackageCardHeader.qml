--- conflicted
+++ resolved
@@ -156,14 +156,10 @@
             {
                 id: authorBy
                 Layout.alignment: Qt.AlignCenter
-<<<<<<< HEAD
 
                 text: catalog.i18nc("@label Is followed by the name of an author", "By")
                 font: UM.Theme.getFont("default")
                 color: UM.Theme.getColor("text")
-=======
-                text: catalog.i18nc("@label", "By")
->>>>>>> 94fc3981
             }
 
             // clickable author name
