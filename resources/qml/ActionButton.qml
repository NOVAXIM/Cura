// Copyright (c) 2018 Ultimaker B.V.
// Cura is released under the terms of the LGPLv3 or higher.

import QtQuick 2.7
import QtQuick.Controls 2.1
import QtGraphicalEffects 1.0 // For the dropshadow
import UM 1.1 as UM


Button
{
    id: button
    property alias iconSource: buttonIconLeft.source
<<<<<<< HEAD
    property var iconOnRightSide: false
=======
    property bool isIconOnRightSide: false
>>>>>>> 024bf409
    property alias textFont: buttonText.font
    property alias cornerRadius: backgroundRect.radius
    property alias tooltip: tooltip.text
    property color color: UM.Theme.getColor("primary")
    property color hoverColor: UM.Theme.getColor("primary_hover")
    property color disabledColor: color
    property color textColor: UM.Theme.getColor("button_text")
    property color textHoverColor: textColor
    property color textDisabledColor: textColor
    property color outlineColor: color
    property color outlineHoverColor: hoverColor
    property color outlineDisabledColor: outlineColor
    hoverEnabled: true
    property alias shadowColor: shadow.color
    property alias shadowEnabled: shadow.visible
    // This property is used to indicate whether the button has a fixed width or the width would depend on the contents
    // Be careful when using fixedWidthMode, the translated texts can be too long that they won't fit. In any case,
    // we elide the text to the right so the text will be cut off with the three dots at the end.
    property var fixedWidthMode: false

    leftPadding: UM.Theme.getSize("default_margin").width
    rightPadding: UM.Theme.getSize("default_margin").width
    height: UM.Theme.getSize("action_button").height

    contentItem: Row
    {
<<<<<<< HEAD
        //Icon if displayed on the left side.
=======
        //Left side icon. Only displayed if !isIconOnRightSide.
>>>>>>> 024bf409
        UM.RecolorImage
        {
            id: buttonIconLeft
            source: ""
            height: buttonText.height
            width: visible ? height : 0
<<<<<<< HEAD
            sourceSize.width: width
            sourceSize.height: height
            color: button.hovered ? button.textHoverColor : button.textColor
            visible: source != "" && !button.iconOnRightSide
=======
            color: button.hovered ? button.textHoverColor : button.textColor
            visible: source != "" && !button.isIconOnRightSide
>>>>>>> 024bf409
            anchors.verticalCenter: parent.verticalCenter
        }

        Label
        {
            id: buttonText
            text: button.text
            color: button.enabled ? (button.hovered ? button.textHoverColor : button.textColor): button.textDisabledColor
            font: UM.Theme.getFont("action_button")
            visible: text != ""
            renderType: Text.NativeRendering
            anchors.verticalCenter: parent.verticalCenter
            width: fixedWidthMode ? button.width - button.leftPadding - button.rightPadding : undefined
            horizontalAlignment: Text.AlignHCenter
            elide: Text.ElideRight
        }

<<<<<<< HEAD
        //Icon if displayed on the right side.
=======
        //Right side icon. Only displayed if isIconOnRightSide.
>>>>>>> 024bf409
        UM.RecolorImage
        {
            id: buttonIconRight
            source: buttonIconLeft.source
            height: buttonText.height
            width: visible ? height : 0
<<<<<<< HEAD
            sourceSize.width: width
            sourceSize.height: height
            color: buttonIconLeft.color
            visible: source != "" && button.iconOnRightSide
=======
            color: buttonIconLeft.color
            visible: source != "" && button.isIconOnRightSide
>>>>>>> 024bf409
            anchors.verticalCenter: buttonIconLeft.verticalCenter
        }
    }

    background: Rectangle
    {
        id: backgroundRect
        color: button.enabled ? (button.hovered ? button.hoverColor : button.color) : button.disabledColor
        radius: UM.Theme.getSize("action_button_radius").width
        border.width: UM.Theme.getSize("default_lining").width
        border.color: button.enabled ? (button.hovered ? button.outlineHoverColor : button.outlineColor) : button.outlineDisabledColor
    }

    DropShadow
    {
        id: shadow
        // Don't blur the shadow
        radius: 0
        anchors.fill: backgroundRect
        source: backgroundRect
        verticalOffset: 2
        visible: false
        // Should always be drawn behind the background.
        z: backgroundRect.z - 1
    }

    ToolTip
    {
        id: tooltip
        text: ""
        delay: 500
        visible: text != "" && button.hovered
    }
}<|MERGE_RESOLUTION|>--- conflicted
+++ resolved
@@ -11,11 +11,7 @@
 {
     id: button
     property alias iconSource: buttonIconLeft.source
-<<<<<<< HEAD
-    property var iconOnRightSide: false
-=======
     property bool isIconOnRightSide: false
->>>>>>> 024bf409
     property alias textFont: buttonText.font
     property alias cornerRadius: backgroundRect.radius
     property alias tooltip: tooltip.text
@@ -42,26 +38,17 @@
 
     contentItem: Row
     {
-<<<<<<< HEAD
-        //Icon if displayed on the left side.
-=======
         //Left side icon. Only displayed if !isIconOnRightSide.
->>>>>>> 024bf409
         UM.RecolorImage
         {
             id: buttonIconLeft
             source: ""
             height: buttonText.height
             width: visible ? height : 0
-<<<<<<< HEAD
             sourceSize.width: width
             sourceSize.height: height
             color: button.hovered ? button.textHoverColor : button.textColor
-            visible: source != "" && !button.iconOnRightSide
-=======
-            color: button.hovered ? button.textHoverColor : button.textColor
             visible: source != "" && !button.isIconOnRightSide
->>>>>>> 024bf409
             anchors.verticalCenter: parent.verticalCenter
         }
 
@@ -79,26 +66,17 @@
             elide: Text.ElideRight
         }
 
-<<<<<<< HEAD
-        //Icon if displayed on the right side.
-=======
         //Right side icon. Only displayed if isIconOnRightSide.
->>>>>>> 024bf409
         UM.RecolorImage
         {
             id: buttonIconRight
             source: buttonIconLeft.source
             height: buttonText.height
             width: visible ? height : 0
-<<<<<<< HEAD
             sourceSize.width: width
             sourceSize.height: height
             color: buttonIconLeft.color
-            visible: source != "" && button.iconOnRightSide
-=======
-            color: buttonIconLeft.color
             visible: source != "" && button.isIconOnRightSide
->>>>>>> 024bf409
             anchors.verticalCenter: buttonIconLeft.verticalCenter
         }
     }
