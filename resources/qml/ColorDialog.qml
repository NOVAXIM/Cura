import QtQuick 2.10
import QtQuick.Controls 2.2
import QtQuick.Window 2.1
import QtQuick.Layouts 1.1

import UM 1.5 as UM
import Cura 1.1 as Cura


/*
*   A dialog that provides the option to pick a color. Currently it only asks for a hex code and shows the color
*   in a color swath
*/
UM.Dialog
{
    id: base

    property variant catalog: UM.I18nCatalog { name: "cura" }

    margin: UM.Theme.getSize("default_margin").width

    property alias swatchGridColumns: colorSwatchGrid.columns

<<<<<<< HEAD
=======
    // In this case we would like to let the content of the dialog determine the size of the dialog
    // however with the current implementation of the dialog this is not possible, so instead we calculate
    // the size of the dialog ourselves.
    // Ugly workaround for windows having overlapping elements due to incorrect dialog width
    minimumWidth: content.width + (Qt.platform.os == "windows" ? 4 * margin : 2 * margin)
    minimumHeight: content.height + buttonRow.height + (Qt.platform.os == "windows" ? 5 * margin : 3 * margin)

>>>>>>> e7150175
    property alias color: colorInput.text
    property var swatchColors: [
        "#2161AF", "#57AFB2", "#F7B32D", "#E33D4A", "#C088AD",
        "#5D88BE", "#5ABD0E", "#E17239", "#F74E46", "#874AF9",
        "#50C2EC", "#8DC15A", "#C3977A", "#CD7776", "#9086BA",
        "#FFFFFF", "#D3D3D3", "#9E9E9E", "#5A5A5A", "#000000",
    ]

    Component.onCompleted: updateSwatches()
    onSwatchColorsChanged: updateSwatches()

    function updateSwatches()
    {
        swatchColorsModel.clear();
        for (const swatchColor of base.swatchColors)
        {
            swatchColorsModel.append({ swatchColor });
        }
    }

    Column
    {
        id: content
        width: childrenRect.width
        height: childrenRect.height
        spacing: UM.Theme.getSize("wide_margin").height

        GridLayout {
            id: colorSwatchGrid
            columns: 5
            width: childrenRect.width
            height: childrenRect.height
            columnSpacing: UM.Theme.getSize("thick_margin").width
            rowSpacing: UM.Theme.getSize("thick_margin").height

            Repeater
            {
                model: ListModel
                {
                    id: swatchColorsModel
                }

                delegate: Rectangle
                {
                    color: swatchColor
                    implicitWidth: UM.Theme.getSize("medium_button_icon").width
                    implicitHeight: UM.Theme.getSize("medium_button_icon").height
                    radius: width / 2

                    UM.RecolorImage
                    {
                        anchors.fill: parent
                        visible: swatchColor == base.color
                        source: UM.Theme.getIcon("Check", "low")
                        color: UM.Theme.getColor("checkbox")
                    }

                    MouseArea
                    {
                        anchors.fill: parent
                        onClicked: base.color = swatchColor
                    }
                }
            }
        }

        RowLayout
        {
            width: parent.width
            spacing: UM.Theme.getSize("default_margin").width

            UM.Label
            {
                text: catalog.i18nc("@label", "Hex")
            }

            TextField
            {
                id: colorInput
                Layout.fillWidth: true
                text: "#FFFFFF"
                selectByMouse: true
                onTextChanged: {
                    if (!text.startsWith("#"))
                    {
                        text = `#${text}`;
                    }
                }
                validator: RegExpValidator { regExp: /^#([a-fA-F0-9]{0,6})$/ }
            }

            Rectangle
            {
                color: base.color
                Layout.preferredHeight: parent.height
                Layout.preferredWidth: height
            }
        }
    }

    buttonSpacing: UM.Theme.getSize("thin_margin").width

    rightButtons:
    [
        Cura.TertiaryButton {
            text: catalog.i18nc("@action:button", "Cancel")
            onClicked: base.close()
        },
        Cura.PrimaryButton {
            text: catalog.i18nc("@action:button", "OK")
            onClicked: base.accept()
        }
    ]
}<|MERGE_RESOLUTION|>--- conflicted
+++ resolved
@@ -21,8 +21,6 @@
 
     property alias swatchGridColumns: colorSwatchGrid.columns
 
-<<<<<<< HEAD
-=======
     // In this case we would like to let the content of the dialog determine the size of the dialog
     // however with the current implementation of the dialog this is not possible, so instead we calculate
     // the size of the dialog ourselves.
@@ -30,7 +28,6 @@
     minimumWidth: content.width + (Qt.platform.os == "windows" ? 4 * margin : 2 * margin)
     minimumHeight: content.height + buttonRow.height + (Qt.platform.os == "windows" ? 5 * margin : 3 * margin)
 
->>>>>>> e7150175
     property alias color: colorInput.text
     property var swatchColors: [
         "#2161AF", "#57AFB2", "#F7B32D", "#E33D4A", "#C088AD",
