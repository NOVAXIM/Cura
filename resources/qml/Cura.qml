--- conflicted
+++ resolved
@@ -74,15 +74,6 @@
         CuraApplication.purgeWindows()
     }
 
-<<<<<<< HEAD
-        if (CuraApplication.getWelcomePagesModel().shouldShowWelcomeFlow)
-        {
-            welcomeDialogItem.visible = true
-        }
-        else
-        {
-            welcomeDialogItem.visible = false
-=======
     Connections
     {
         target: CuraApplication
@@ -116,7 +107,6 @@
                 welcomeDialogItem.progressBarVisible = false
                 welcomeDialogItem.visible = true
             }
->>>>>>> f2044998
         }
     }
 
@@ -806,8 +796,6 @@
         progressBarVisible: false
     }
 
-<<<<<<< HEAD
-=======
     Cura.WizardDialog
     {
         id: whatsNewDialog
@@ -822,7 +810,6 @@
         onTriggered: whatsNewDialog.show()
     }
 
->>>>>>> f2044998
     Connections
     {
         target: Cura.Actions.addMachine
