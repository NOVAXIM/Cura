// Copyright (c) 2018 Ultimaker B.V.
// Cura is released under the terms of the LGPLv3 or higher.

import QtQuick 2.7
import QtQuick.Controls 2.3

import UM 1.2 as UM
import Cura 1.0 as Cura

ListView
{
    id: listView
    height: childrenRect.height
    model: Cura.PrintersModel {}
    section.property: "hasRemoteConnection"

    section.delegate: Label
    {
        text: section == "true" ? catalog.i18nc("@label", "Connected printers") : catalog.i18nc("@label", "Preset printers")
        width: parent.width
        height: visible ? contentHeight + 2 * UM.Theme.getSize("default_margin").height : 0
<<<<<<< HEAD
        renderType: Text.NativeRendering
        font: UM.Theme.getFont("medium")
        color: UM.Theme.getColor("text_medium")
        verticalAlignment: Text.AlignVCenter
    }

    Repeater
    {
        id: networkedPrinters

        model: UM.ContainerStacksModel
        {
            id: networkedPrintersModel
            filter:
            {
                "type": "machine",
                "um_network_key": "*"
            }
        }

        delegate: MachineSelectorButton
        {
            text: model.metadata["connect_group_name"]
            checked: Cura.MachineManager.activeMachineNetworkGroupName == model.metadata["connect_group_name"]
            outputDevice: Cura.MachineManager.printerOutputDevices.length >= 1 ? Cura.MachineManager.printerOutputDevices[0] : null

            Connections
            {
                target: Cura.MachineManager
                onActiveMachineNetworkGroupNameChanged: checked = Cura.MachineManager.activeMachineNetworkGroupName == model.metadata["connect_group_name"]
            }
        }
    }

    Label
    {
        text: catalog.i18nc("@label", "Preset printers")
        visible: virtualPrintersModel.items.length > 0
=======
>>>>>>> 279812e4
        leftPadding: UM.Theme.getSize("default_margin").width
        renderType: Text.NativeRendering
        font: UM.Theme.getFont("medium")
        color: UM.Theme.getColor("text_medium")
        verticalAlignment: Text.AlignVCenter
    }

    delegate: MachineSelectorButton
    {
        text: model.name
        width: listView.width
        outputDevice: Cura.MachineManager.printerOutputDevices.length >= 1 ? Cura.MachineManager.printerOutputDevices[0] : null

        checked:
        {
            // If the machine has a remote connection
            var result = Cura.MachineManager.activeMachineId == model.id
            if (Cura.MachineManager.activeMachineHasRemoteConnection)
            {
<<<<<<< HEAD
                "type": "machine",
                "um_network_key": null
=======
                result |= Cura.MachineManager.activeMachineNetworkGroupName == model.metadata["connect_group_name"]
>>>>>>> 279812e4
            }
            return result
        }
    }
}<|MERGE_RESOLUTION|>--- conflicted
+++ resolved
@@ -19,47 +19,6 @@
         text: section == "true" ? catalog.i18nc("@label", "Connected printers") : catalog.i18nc("@label", "Preset printers")
         width: parent.width
         height: visible ? contentHeight + 2 * UM.Theme.getSize("default_margin").height : 0
-<<<<<<< HEAD
-        renderType: Text.NativeRendering
-        font: UM.Theme.getFont("medium")
-        color: UM.Theme.getColor("text_medium")
-        verticalAlignment: Text.AlignVCenter
-    }
-
-    Repeater
-    {
-        id: networkedPrinters
-
-        model: UM.ContainerStacksModel
-        {
-            id: networkedPrintersModel
-            filter:
-            {
-                "type": "machine",
-                "um_network_key": "*"
-            }
-        }
-
-        delegate: MachineSelectorButton
-        {
-            text: model.metadata["connect_group_name"]
-            checked: Cura.MachineManager.activeMachineNetworkGroupName == model.metadata["connect_group_name"]
-            outputDevice: Cura.MachineManager.printerOutputDevices.length >= 1 ? Cura.MachineManager.printerOutputDevices[0] : null
-
-            Connections
-            {
-                target: Cura.MachineManager
-                onActiveMachineNetworkGroupNameChanged: checked = Cura.MachineManager.activeMachineNetworkGroupName == model.metadata["connect_group_name"]
-            }
-        }
-    }
-
-    Label
-    {
-        text: catalog.i18nc("@label", "Preset printers")
-        visible: virtualPrintersModel.items.length > 0
-=======
->>>>>>> 279812e4
         leftPadding: UM.Theme.getSize("default_margin").width
         renderType: Text.NativeRendering
         font: UM.Theme.getFont("medium")
@@ -79,12 +38,7 @@
             var result = Cura.MachineManager.activeMachineId == model.id
             if (Cura.MachineManager.activeMachineHasRemoteConnection)
             {
-<<<<<<< HEAD
-                "type": "machine",
-                "um_network_key": null
-=======
                 result |= Cura.MachineManager.activeMachineNetworkGroupName == model.metadata["connect_group_name"]
->>>>>>> 279812e4
             }
             return result
         }
