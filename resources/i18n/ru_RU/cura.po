--- conflicted
+++ resolved
@@ -7016,17 +7016,10 @@
 #~ msgid "Visible settings:"
 #~ msgstr "Видимые параметры:"
 
-<<<<<<< HEAD
 #~ msgctxt "@label"
 #~ msgid "Welcome to UltiMaker Cura"
 #~ msgstr "Приветствуем в UltiMaker Cura"
-=======
-#: /XmlMaterialProfile/plugin.json
-msgctxt "description"
-msgid "Provides capabilities to read and write XML-based material profiles."
-msgstr "Предоставляет возможности по чтению и записи профилей материалов в виде XML."
 
 msgctxt "@description"
 msgid "Please sign in to get verified plugins and materials for Ultimaker Cura Enterprise"
-msgstr "Войдите, чтобы получить проверенные встраиваемые модули и материалы для Ultimaker Cura Enterprise"
->>>>>>> d0c0b058
+msgstr "Войдите, чтобы получить проверенные встраиваемые модули и материалы для Ultimaker Cura Enterprise"