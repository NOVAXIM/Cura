--- conflicted
+++ resolved
@@ -7,11 +7,7 @@
 msgstr ""
 "Project-Id-Version: Cura 5.0\n"
 "Report-Msgid-Bugs-To: \n"
-<<<<<<< HEAD
-"POT-Creation-Date: 2023-05-11 14:19+0000\n"
-=======
 "POT-Creation-Date: 2023-07-06 14:20+0000\n"
->>>>>>> e5fef5ba
 "PO-Revision-Date: 2023-02-17 17:37+0100\n"
 "Last-Translator: Cláudio Sampaio <patola@gmail.com>\n"
 "Language-Team: Cláudio Sampaio <patola@gmail.com>\n"
@@ -27,27 +23,6 @@
 msgid "%(width).1f x %(depth).1f x %(height).1f mm"
 msgstr "%(width).1f x %(depth).1f x %(height).1f mm"
 
-<<<<<<< HEAD
-#: cura/Arranging/ArrangeObjectsJob.py:27
-msgctxt "@info:status"
-msgid "Finding new location for objects"
-msgstr "Achando novos lugares para objetos"
-
-#: cura/Arranging/ArrangeObjectsJob.py:31
-msgctxt "@info:title"
-msgid "Finding Location"
-msgstr "Buscando Localização"
-
-#: cura/Arranging/ArrangeObjectsJob.py:45 cura/MultiplyObjectsJob.py:101
-msgctxt "@info:status"
-msgid "Unable to find a location within the build volume for all objects"
-msgstr "Não foi possível achar um lugar dentro do volume de construção para todos os objetos"
-
-#: cura/Arranging/ArrangeObjectsJob.py:46
-msgctxt "@info:title"
-msgid "Can't Find Location"
-msgstr "Não Foi Encontrada Localização"
-=======
 msgctxt "@action:label"
 msgid "%1 & material"
 msgstr "%1 & material"
@@ -67,7 +42,6 @@
 msgid_plural "%1, %2 overrides"
 msgstr[0] "%1, %2 sobreposição"
 msgstr[1] "%1, %2 sobreposições"
->>>>>>> e5fef5ba
 
 msgctxt "@label g for grams"
 msgid "%1g"
@@ -206,321 +180,9 @@
 msgid "3D View"
 msgstr "Visão 3D"
 
-<<<<<<< HEAD
-#: cura/CuraApplication.py:692
-msgctxt "@info:progress"
-msgid "Initializing Active Machine..."
-msgstr "Inicializando Máquina Ativa..."
-
-#: cura/CuraApplication.py:839
-msgctxt "@info:progress"
-msgid "Initializing machine manager..."
-msgstr "Inicializando gestor de máquinas..."
-
-#: cura/CuraApplication.py:853
-msgctxt "@info:progress"
-msgid "Initializing build volume..."
-msgstr "Inicializando volume de impressão..."
-
-#: cura/CuraApplication.py:921
-msgctxt "@info:progress"
-msgid "Setting up scene..."
-msgstr "Configurando cena..."
-
-#: cura/CuraApplication.py:957
-msgctxt "@info:progress"
-msgid "Loading interface..."
-msgstr "Carregando interface..."
-
-#: cura/CuraApplication.py:962
-msgctxt "@info:progress"
-msgid "Initializing engine..."
-msgstr "Inicializando motor..."
-
-#: cura/CuraApplication.py:1290
-#, python-format
-msgctxt "@info 'width', 'depth' and 'height' are variable names that must NOT be translated; just translate the format of ##x##x## mm."
-msgid "%(width).1f x %(depth).1f x %(height).1f mm"
-msgstr "%(width).1f x %(depth).1f x %(height).1f mm"
-
-#: cura/CuraApplication.py:1817
-#, python-brace-format
-msgctxt "@info:status"
-msgid "Only one G-code file can be loaded at a time. Skipped importing {0}"
-msgstr "Somente um arquivo G-Code pode ser carregado por vez. Pulando importação de {0}"
-
-#: cura/CuraApplication.py:1819 cura/OAuth2/AuthorizationService.py:217
-#: plugins/RemovableDriveOutputDevice/RemovableDriveOutputDevice.py:189
-msgctxt "@info:title"
-msgid "Warning"
-msgstr "Aviso"
-
-#: cura/CuraApplication.py:1829
-#, python-brace-format
-msgctxt "@info:status"
-msgid "Can't open any other file if G-code is loading. Skipped importing {0}"
-msgstr "Não é possível abrir nenhum outro arquivo se G-Code estiver sendo carregado. Pulando importação de {0}"
-
-#: cura/CuraApplication.py:1831 cura/Settings/CuraContainerRegistry.py:156
-#: cura/Settings/CuraContainerRegistry.py:166
-#: plugins/RemovableDriveOutputDevice/RemovableDriveOutputDevice.py:153
-#: plugins/RemovableDriveOutputDevice/RemovableDriveOutputDevice.py:173
-msgctxt "@info:title"
-msgid "Error"
-msgstr "Erro"
-
-#: cura/Machines/Models/DiscoveredPrintersModel.py:83
-msgctxt "@label"
-msgid "Unknown"
-msgstr "Desconhecido"
-
-#: cura/Machines/Models/DiscoveredPrintersModel.py:113
-msgctxt "@label"
-msgid "The printer(s) below cannot be connected because they are part of a group"
-msgstr "As impressoras abaixo não podem ser conectadas por serem parte de um grupo"
-
-#: cura/Machines/Models/DiscoveredPrintersModel.py:115
-msgctxt "@label"
-msgid "Available networked printers"
-msgstr "Impressoras de rede disponíveis"
-
-#: cura/Machines/Models/ExtrudersModel.py:219
-msgctxt "@menuitem"
-msgid "Not overridden"
-msgstr "Não sobreposto"
-
-#: cura/Machines/Models/GlobalStacksModel.py:160
-#: resources/qml/PrinterSelector/MachineSelectorList.qml:28
-msgctxt "@label"
-msgid "Connected printers"
-msgstr "Impressoras conectadas"
-
-#: cura/Machines/Models/GlobalStacksModel.py:160
-msgctxt "@label"
-msgid "Preset printers"
-msgstr "Impressoras pré-ajustadas"
-
-#: cura/Machines/Models/GlobalStacksModel.py:165
-#, python-brace-format
-msgctxt "@label {0} is the name of a printer that's about to be deleted."
-msgid "Are you sure you wish to remove {0}? This cannot be undone!"
-msgstr "Tem certeza que deseja remover {0}? Isto não pode ser defeito!"
-
-#: cura/Machines/Models/IntentCategoryModel.py:42
-#: cura/Machines/Models/IntentSelectionModel.py:61
-#: cura/Machines/Models/IntentTranslations.py:11
-#: cura/Machines/Models/QualityManagementModel.py:347
-msgctxt "@label"
-msgid "Default"
-msgstr ""
-
-#: cura/Machines/Models/IntentCategoryModel.py:45
-#: cura/Machines/Models/IntentSelectionModel.py:65
-#: cura/Machines/Models/IntentTranslations.py:14
-msgctxt "@label"
-msgid "Visual"
-msgstr ""
-
-#: cura/Machines/Models/IntentCategoryModel.py:46
-#: cura/Machines/Models/IntentSelectionModel.py:66
-#: cura/Machines/Models/IntentTranslations.py:15
-msgctxt "@text"
-msgid "The visual profile is designed to print visual prototypes and models with the intent of high visual and surface quality."
-msgstr "O perfil visual é projetado para imprimir protótipos e modelos virtuais com o objetivo de alta qualidade visual e de superfície."
-
-#: cura/Machines/Models/IntentCategoryModel.py:49
-#: cura/Machines/Models/IntentSelectionModel.py:70
-#: cura/Machines/Models/IntentTranslations.py:18
-msgctxt "@label"
-msgid "Engineering"
-msgstr "Engenharia"
-
-#: cura/Machines/Models/IntentCategoryModel.py:50
-#: cura/Machines/Models/IntentSelectionModel.py:71
-#: cura/Machines/Models/IntentTranslations.py:19
-msgctxt "@text"
-msgid "The engineering profile is designed to print functional prototypes and end-use parts with the intent of better accuracy and for closer tolerances."
-msgstr "O perfil de engenharia é projetado para imprimir protótipos funcionais e partes de uso final com o objetivo de melhor precisão e tolerâncias mais estritas."
-
-#: cura/Machines/Models/IntentCategoryModel.py:53
-#: cura/Machines/Models/IntentSelectionModel.py:75
-#: cura/Machines/Models/IntentTranslations.py:22
-msgctxt "@label"
-msgid "Draft"
-msgstr "Rascunho"
-
-#: cura/Machines/Models/IntentCategoryModel.py:54
-#: cura/Machines/Models/IntentSelectionModel.py:76
-#: cura/Machines/Models/IntentTranslations.py:23
-msgctxt "@text"
-msgid "The draft profile is designed to print initial prototypes and concept validation with the intent of significant print time reduction."
-msgstr "O perfil de rascunho é projetado para imprimir protótipos iniciais e validações de conceito com o objetivo de redução significativa de tempo de impressão."
-
-#: cura/Machines/Models/MaterialManagementModel.py:232
-msgctxt "@label"
-msgid "Custom Material"
-msgstr "Material Personalizado"
-
-#: cura/Machines/Models/MaterialManagementModel.py:233
-#: resources/qml/Menus/ConfigurationMenu/ConfigurationMenu.qml:340
-msgctxt "@label"
-msgid "Custom"
-msgstr "Personalizado"
-
-#: cura/Machines/Models/QualityManagementModel.py:400
-msgctxt "@label"
-msgid "Custom profiles"
-msgstr "Perfis personalizados"
-
-#: cura/Machines/Models/QualityManagementModel.py:435
-#, python-brace-format
-msgctxt "@item:inlistbox"
-msgid "All Supported Types ({0})"
-msgstr "Todos Os Tipos Suportados ({0})"
-
-#: cura/Machines/Models/QualityManagementModel.py:436
-msgctxt "@item:inlistbox"
-msgid "All Files (*)"
-msgstr "Todos Os Arquivos (*)"
-
-#: cura/Machines/Models/QualitySettingsModel.py:182
-msgctxt "@info:status"
-msgid "Calculated"
-msgstr "Calculado"
-
-#: cura/MultiplyObjectsJob.py:31
-msgctxt "@info:status"
-msgid "Multiplying and placing objects"
-msgstr "Multiplicando e colocando objetos"
-
-#: cura/MultiplyObjectsJob.py:33
-msgctxt "@info:title"
-msgid "Placing Objects"
-msgstr "Colocando Objetos"
-
-#: cura/MultiplyObjectsJob.py:102
-msgctxt "@info:title"
-msgid "Placing Object"
-msgstr "Colocando Objeto"
-
-#: cura/OAuth2/AuthorizationHelpers.py:89
-msgctxt "@message"
-msgid "Could not read response."
-msgstr "Não foi possível ler a resposta."
-
-#: cura/OAuth2/AuthorizationRequestHandler.py:77
-msgctxt "@message"
-msgid "The provided state is not correct."
-msgstr "O estado provido não está correto."
-
-#: cura/OAuth2/AuthorizationRequestHandler.py:83
-msgctxt "@message"
-msgid "Timeout when authenticating with the account server."
-msgstr "Tempo esgotado ao autenticar com o servidor da conta."
-
-#: cura/OAuth2/AuthorizationRequestHandler.py:101
-msgctxt "@message"
-msgid "Please give the required permissions when authorizing this application."
-msgstr "Por favor dê as permissões requeridas ao autorizar esta aplicação."
-
-#: cura/OAuth2/AuthorizationRequestHandler.py:109
-msgctxt "@message"
-msgid "Something unexpected happened when trying to log in, please try again."
-msgstr "Algo inesperado aconteceu ao tentar login, por favor tente novamente."
-
-#: cura/OAuth2/AuthorizationService.py:216
-msgctxt "@info"
-msgid "Unable to start a new sign in process. Check if another sign in attempt is still active."
-msgstr "Não foi possível iniciar processo de sign-in. Verifique se outra tentativa de sign-in ainda está ativa."
-
-#: cura/OAuth2/AuthorizationService.py:277
-msgctxt "@info"
-msgid "Unable to reach the UltiMaker account server."
-msgstr "Não foi possível contactar o servidor de contas da UltiMaker."
-
-#: cura/OAuth2/AuthorizationService.py:278
-msgctxt "@info:title"
-msgid "Log-in failed"
-msgstr "Login falhou"
-
-#: cura/PrinterOutput/UploadMaterialsJob.py:104
-msgctxt "@text:error"
-msgid "Failed to create archive of materials to sync with printers."
-msgstr "Falha em criar arquivo de materiais para sincronizar com impressoras."
-
-#: cura/PrinterOutput/UploadMaterialsJob.py:111
-#: cura/PrinterOutput/UploadMaterialsJob.py:165
-msgctxt "@text:error"
-msgid "Failed to load the archive of materials to sync it with printers."
-msgstr "Falha em carregar o arquivo de materiais para sincronizar com impressoras."
-
-#: cura/PrinterOutput/UploadMaterialsJob.py:143
-msgctxt "@text:error"
-msgid "The response from Digital Factory appears to be corrupted."
-msgstr "A resposta da Digital Factory parece estar corrompida."
-
-#: cura/PrinterOutput/UploadMaterialsJob.py:147
-#: cura/PrinterOutput/UploadMaterialsJob.py:151
-#: cura/PrinterOutput/UploadMaterialsJob.py:155
-msgctxt "@text:error"
-msgid "The response from Digital Factory is missing important information."
-msgstr "A resposta da Digital Factory veio sem informações importantes."
-
-#: cura/PrinterOutput/UploadMaterialsJob.py:218
-msgctxt "@text:error"
-msgid "Failed to connect to Digital Factory to sync materials with some of the printers."
-msgstr "Falha em conectar com a Digital Factory para sincronizar materiais com algumas das impressoras."
-
-#: cura/PrinterOutput/UploadMaterialsJob.py:232
-msgctxt "@text:error"
-msgid "Failed to connect to Digital Factory."
-msgstr "Falha em conectar à Digital Factory."
-
-#: cura/Settings/ActiveQuality.py:43
-msgctxt "@label"
-msgid "Experimental"
-msgstr ""
-
-#: cura/Settings/ContainerManager.py:207
-#: cura/Settings/CuraContainerRegistry.py:140
-msgctxt "@title:window"
-msgid "File Already Exists"
-msgstr "O Arquivo Já Existe"
-
-#: cura/Settings/ContainerManager.py:208
-#: cura/Settings/CuraContainerRegistry.py:141
-#, python-brace-format
-msgctxt "@label Don't translate the XML tag <filename>!"
-msgid "The file <filename>{0}</filename> already exists. Are you sure you want to overwrite it?"
-msgstr "O arquivo <filename>{0}</filename> já existe. Tem certeza que quer sobrescrevê-lo?"
-
-#: cura/Settings/ContainerManager.py:459 cura/Settings/ContainerManager.py:462
-msgctxt "@info:status"
-msgid "Invalid file URL:"
-msgstr "URL de arquivo inválida:"
-
-#: cura/Settings/CuraContainerRegistry.py:153
-#, python-brace-format
-msgctxt "@info:status Don't translate the XML tags <filename> or <message>!"
-msgid "Failed to export profile to <filename>{0}</filename>: <message>{1}</message>"
-msgstr "Falha ao exportar perfil para <filename>{0}</filename>: <message>{1}</message>"
-
-#: cura/Settings/CuraContainerRegistry.py:163
-#, python-brace-format
-msgctxt "@info:status Don't translate the XML tag <filename>!"
-msgid "Failed to export profile to <filename>{0}</filename>: Writer plugin reported failure."
-msgstr "Falha ao exportar perfil para <filename>{0}</filename>: complemento escritor relatou erro."
-
-#: cura/Settings/CuraContainerRegistry.py:171
-#, python-brace-format
-msgctxt "@info:status Don't translate the XML tag <filename>!"
-msgid "Exported profile to <filename>{0}</filename>"
-msgstr "Perfil exportado para <filename>{0}</filename>"
-=======
 msgctxt "@item:inlistbox"
 msgid "3MF File"
 msgstr "Arquivo 3MF"
->>>>>>> e5fef5ba
 
 msgctxt "name"
 msgid "3MF Reader"
@@ -3058,22 +2720,6 @@
 msgid "OS language"
 msgstr "Linguagem do SO"
 
-<<<<<<< HEAD
-#: plugins/UM3NetworkPrinting/src/Network/LocalClusterOutputDevice.py:63
-msgctxt "@action:button Preceded by 'Ready to'."
-msgid "Print over network"
-msgstr "Imprimir pela rede"
-
-#: plugins/UM3NetworkPrinting/src/Network/LocalClusterOutputDevice.py:64
-msgctxt "@properties:tooltip"
-msgid "Print over network"
-msgstr "Imprime pela rede"
-
-#: plugins/UM3NetworkPrinting/src/Network/LocalClusterOutputDevice.py:65
-msgctxt "@info:status"
-msgid "Connected over the network"
-msgstr "Conectado pela rede"
-=======
 msgctxt "@label"
 msgid "Object list"
 msgstr "Lista de objetos"
@@ -3085,7 +2731,6 @@
 msgctxt "@label:Should be short"
 msgid "On"
 msgstr "On"
->>>>>>> e5fef5ba
 
 msgctxt "@label"
 msgid "Only Show Top Layers"
@@ -3540,242 +3185,6 @@
 msgid "Printer does not accept commands"
 msgstr "A impressora não aceita comandos"
 
-<<<<<<< HEAD
-#: resources/qml/Actions.qml:83
-msgctxt "@action:inmenu"
-msgid "Show Online Troubleshooting"
-msgstr "Mostrar Resolução de Problemas Online"
-
-#: resources/qml/Actions.qml:90
-msgctxt "@action:inmenu"
-msgid "Toggle Full Screen"
-msgstr "Alternar Tela Cheia"
-
-#: resources/qml/Actions.qml:98
-msgctxt "@action:inmenu"
-msgid "Exit Full Screen"
-msgstr "Sair da Tela Cheia"
-
-#: resources/qml/Actions.qml:105
-msgctxt "@action:inmenu menubar:edit"
-msgid "&Undo"
-msgstr "Desfazer (&U)"
-
-#: resources/qml/Actions.qml:115
-msgctxt "@action:inmenu menubar:edit"
-msgid "&Redo"
-msgstr "&Refazer"
-
-#: resources/qml/Actions.qml:133
-msgctxt "@action:inmenu menubar:file"
-msgid "&Quit"
-msgstr "Sair (&Q)"
-
-#: resources/qml/Actions.qml:141
-msgctxt "@action:inmenu menubar:view"
-msgid "3D View"
-msgstr "Visão &3D"
-
-#: resources/qml/Actions.qml:148
-msgctxt "@action:inmenu menubar:view"
-msgid "Front View"
-msgstr "Visão Frontal"
-
-#: resources/qml/Actions.qml:155
-msgctxt "@action:inmenu menubar:view"
-msgid "Top View"
-msgstr "Visão Superior"
-
-#: resources/qml/Actions.qml:162
-msgctxt "@action:inmenu menubar:view"
-msgid "Bottom View"
-msgstr "Visão de Baixo"
-
-#: resources/qml/Actions.qml:169
-msgctxt "@action:inmenu menubar:view"
-msgid "Left Side View"
-msgstr "Visão do Lado Esquerdo"
-
-#: resources/qml/Actions.qml:176
-msgctxt "@action:inmenu menubar:view"
-msgid "Right Side View"
-msgstr "Visão do Lado Direito"
-
-#: resources/qml/Actions.qml:190
-msgctxt "@action:inmenu"
-msgid "Configure Cura..."
-msgstr "Configurar Cura..."
-
-#: resources/qml/Actions.qml:199
-msgctxt "@action:inmenu menubar:printer"
-msgid "&Add Printer..."
-msgstr "&Adicionar Impressora..."
-
-#: resources/qml/Actions.qml:205
-msgctxt "@action:inmenu menubar:printer"
-msgid "Manage Pr&inters..."
-msgstr "Adm&inistrar Impressoras..."
-
-#: resources/qml/Actions.qml:212
-msgctxt "@action:inmenu"
-msgid "Manage Materials..."
-msgstr "Administrar Materiais..."
-
-#: resources/qml/Actions.qml:220
-msgctxt "@action:inmenu Marketplace is a brand name of UltiMaker's, so don't translate."
-msgid "Add more materials from Marketplace"
-msgstr "Adicionar mais materiais ao Marketplace"
-
-#: resources/qml/Actions.qml:227
-msgctxt "@action:inmenu menubar:profile"
-msgid "&Update profile with current settings/overrides"
-msgstr "At&ualizar perfil com valores e sobreposições atuais"
-
-#: resources/qml/Actions.qml:235
-msgctxt "@action:inmenu menubar:profile"
-msgid "&Discard current changes"
-msgstr "&Descartar ajustes atuais"
-
-#: resources/qml/Actions.qml:247
-msgctxt "@action:inmenu menubar:profile"
-msgid "&Create profile from current settings/overrides..."
-msgstr "&Criar perfil a partir de ajustes/sobreposições atuais..."
-
-#: resources/qml/Actions.qml:253
-msgctxt "@action:inmenu menubar:profile"
-msgid "Manage Profiles..."
-msgstr "Administrar perfis..."
-
-#: resources/qml/Actions.qml:261
-msgctxt "@action:inmenu menubar:help"
-msgid "Show Online &Documentation"
-msgstr "Exibir &Documentação Online"
-
-#: resources/qml/Actions.qml:269
-msgctxt "@action:inmenu menubar:help"
-msgid "Report a &Bug"
-msgstr "Relatar um &Bug"
-
-#: resources/qml/Actions.qml:277
-msgctxt "@action:inmenu menubar:help"
-msgid "What's New"
-msgstr "Novidades"
-
-#: resources/qml/Actions.qml:291
-msgctxt "@action:inmenu menubar:help"
-msgid "About..."
-msgstr "Sobre..."
-
-#: resources/qml/Actions.qml:298
-msgctxt "@action:inmenu menubar:edit"
-msgid "Delete Selected"
-msgstr "Remover Selecionados"
-
-#: resources/qml/Actions.qml:308
-msgctxt "@action:inmenu menubar:edit"
-msgid "Center Selected"
-msgstr "Centralizar Selecionados"
-
-#: resources/qml/Actions.qml:317
-msgctxt "@action:inmenu menubar:edit"
-msgid "Multiply Selected"
-msgstr "Multiplicar Selecionados"
-
-#: resources/qml/Actions.qml:326
-msgctxt "@action:inmenu"
-msgid "Delete Model"
-msgstr "Remover Modelo"
-
-#: resources/qml/Actions.qml:334
-msgctxt "@action:inmenu"
-msgid "Ce&nter Model on Platform"
-msgstr "Ce&ntralizar Modelo na Mesa"
-
-#: resources/qml/Actions.qml:340
-msgctxt "@action:inmenu menubar:edit"
-msgid "&Group Models"
-msgstr "A&grupar Modelos"
-
-#: resources/qml/Actions.qml:360
-msgctxt "@action:inmenu menubar:edit"
-msgid "Ungroup Models"
-msgstr "Desagrupar Modelos"
-
-#: resources/qml/Actions.qml:370
-msgctxt "@action:inmenu menubar:edit"
-msgid "&Merge Models"
-msgstr "Co&mbinar Modelos"
-
-#: resources/qml/Actions.qml:380
-msgctxt "@action:inmenu"
-msgid "&Multiply Model..."
-msgstr "&Multiplicar Modelo..."
-
-#: resources/qml/Actions.qml:387
-msgctxt "@action:inmenu menubar:edit"
-msgid "Select All Models"
-msgstr "Selecionar Todos Os Modelos"
-
-#: resources/qml/Actions.qml:397
-msgctxt "@action:inmenu menubar:edit"
-msgid "Clear Build Plate"
-msgstr "Esvaziar a Mesa de Impressão"
-
-#: resources/qml/Actions.qml:407
-msgctxt "@action:inmenu menubar:file"
-msgid "Reload All Models"
-msgstr "Recarregar Todos Os Modelos"
-
-#: resources/qml/Actions.qml:416
-msgctxt "@action:inmenu menubar:edit"
-msgid "Arrange All Models"
-msgstr "Posicionar Todos os Modelos"
-
-#: resources/qml/Actions.qml:424
-msgctxt "@action:inmenu menubar:edit"
-msgid "Arrange All Models Without Rotation"
-msgstr ""
-
-#: resources/qml/Actions.qml:431
-msgctxt "@action:inmenu menubar:edit"
-msgid "Arrange Selection"
-msgstr "Posicionar Seleção"
-
-#: resources/qml/Actions.qml:438
-msgctxt "@action:inmenu menubar:edit"
-msgid "Arrange Selection Without Rotation"
-msgstr ""
-
-#: resources/qml/Actions.qml:445
-msgctxt "@action:inmenu menubar:edit"
-msgid "Reset All Model Positions"
-msgstr "Reestabelecer as Posições de Todos Os Modelos"
-
-#: resources/qml/Actions.qml:452
-msgctxt "@action:inmenu menubar:edit"
-msgid "Reset All Model Transformations"
-msgstr "Remover as Transformações de Todos Os Modelos"
-
-#: resources/qml/Actions.qml:461
-msgctxt "@action:inmenu menubar:file"
-msgid "&Open File(s)..."
-msgstr "Abrir Arquiv&o(s)..."
-
-#: resources/qml/Actions.qml:471
-msgctxt "@action:inmenu menubar:file"
-msgid "&New Project..."
-msgstr "&Novo Projeto..."
-
-#: resources/qml/Actions.qml:478
-msgctxt "@action:inmenu menubar:help"
-msgid "Show Configuration Folder"
-msgstr "Exibir Pasta de Configuração"
-
-#: resources/qml/Actions.qml:485 resources/qml/Settings/SettingView.qml:476
-msgctxt "@action:menu"
-msgid "Configure setting visibility..."
-msgstr "Configurar a visibilidade dos ajustes..."
-=======
 msgctxt "@label"
 msgid "Printer name"
 msgstr "Nome da impressora"
@@ -3960,7 +3369,6 @@
 msgctxt "description"
 msgid "Provides support for reading 3MF files."
 msgstr "Provê suporte à leitura de arquivos 3MF."
->>>>>>> e5fef5ba
 
 msgctxt "description"
 msgid "Provides support for reading AMF files."
@@ -4506,29 +3914,6 @@
 msgid "Show all connected printers"
 msgstr "Mostrar todas as impressoras conectadas"
 
-<<<<<<< HEAD
-#: resources/qml/Menus/ContextMenu.qml:93
-msgctxt "@title:window"
-msgid "Multiply Selected Model"
-msgid_plural "Multiply Selected Models"
-msgstr[0] "Multiplicar Modelo Selecionado"
-msgstr[1] "Multiplicar Modelos Selecionados"
-
-#: resources/qml/Menus/ContextMenu.qml:128
-msgctxt "@label"
-msgid "Number of Copies"
-msgstr "Número de Cópias"
-
-#: resources/qml/Menus/ContextMenu.qml:149
-msgctxt "@label"
-msgid "Lock Rotation"
-msgstr ""
-
-#: resources/qml/Menus/EditMenu.qml:12
-msgctxt "@title:menu menubar:toplevel"
-msgid "&Edit"
-msgstr "&Editar"
-=======
 msgctxt "@info:tooltip"
 msgid "Show an icon and notifications in the system notification area."
 msgstr "Mostrar um ícone e notificações na área de notificações do sistema."
@@ -4540,7 +3925,6 @@
 msgctxt "@action:button"
 msgid "Show configuration folder"
 msgstr "Mostrar a pasta de configuração"
->>>>>>> e5fef5ba
 
 msgctxt "@action:button"
 msgid "Show detailed crash report"
