--- conflicted
+++ resolved
@@ -6898,9 +6898,6 @@
 #: resources/qml/Widgets/ComboBox.qml:18
 msgctxt "@label"
 msgid "No items to select from"
-<<<<<<< HEAD
-msgstr "선택할 항목 없음"
-=======
 msgstr "선택할 항목 없음"
 
 #: /VersionUpgrade/VersionUpgrade21to22/plugin.json
@@ -7165,5 +7162,4 @@
 
 msgctxt "@description"
 msgid "Please sign in to get verified plugins and materials for Ultimaker Cura Enterprise"
-msgstr "Ultimaker Cura Enterprise용으로 검증된 플러그인 및 재료를 받으려면 로그인하십시오."
->>>>>>> d0c0b058
+msgstr "Ultimaker Cura Enterprise용으로 검증된 플러그인 및 재료를 받으려면 로그인하십시오."