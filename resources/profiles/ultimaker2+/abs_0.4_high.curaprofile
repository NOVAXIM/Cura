[general]
version = 1
name = High Quality
machine_type = ultimaker2plus
machine_variant = 0.4 mm
material = ABS

[settings]
layer_height = 0.06
top_bottom_thickness = 0.72
layer_height_0 = 0.26
speed_print = 30
speed_wall_x = 30
wall_thickness = 1.05
speed_infill = 45
speed_topbottom = 20
adhesion_type = brim
cool_min_speed = 20
line_width = 0.35
infill_sparse_density = 22
<<<<<<< HEAD
shell_thickness = 1.05
cool_fan_speed_max = 100
raft_airgap = 0.0
material_bed_temperature = 70
infill_overlap = 0.0525
speed_wall_x = 30
skirt_minimal_length = 150.0
speed_layer_0 = 20
bottom_thickness = 0.72
layer_height_0 = 0.26
magic_mesh_surface_mode = False
=======
machine_nozzle_size = 0.35  
speed_wall_0 = 20
cool_min_layer_time = 3
cool_lift_head = True
>>>>>>> 317706bb
cool_fan_speed_min = 50
<|MERGE_RESOLUTION|>--- conflicted
+++ resolved
@@ -18,22 +18,8 @@
 cool_min_speed = 20
 line_width = 0.35
 infill_sparse_density = 22
-<<<<<<< HEAD
-shell_thickness = 1.05
-cool_fan_speed_max = 100
-raft_airgap = 0.0
-material_bed_temperature = 70
-infill_overlap = 0.0525
-speed_wall_x = 30
-skirt_minimal_length = 150.0
-speed_layer_0 = 20
-bottom_thickness = 0.72
-layer_height_0 = 0.26
-magic_mesh_surface_mode = False
-=======
 machine_nozzle_size = 0.35  
 speed_wall_0 = 20
 cool_min_layer_time = 3
 cool_lift_head = True
->>>>>>> 317706bb
 cool_fan_speed_min = 50
