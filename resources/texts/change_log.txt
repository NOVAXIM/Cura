<<<<<<< HEAD
[Arachne engine beta]
<h1>Arachne engine beta</h1>

This is the beta release of Ultimaker Cura's "Arachne" engine. The objective is to fill the available space better with walls, reduce variability in flow rate, preventing gaps and overextrusion and improving path planning by implementing variable line widths. This allows for a more consistent print and better fit to the specifications of the original 3D model.

If you've tried this beta and want to give some feedback, please see <a href="https://github.com/Ultimaker/Cura/discussions/9388">the discussion here</a>.

This is a second preview, bringing the engine to a more stable state than the alpha that was released in December. This release should be more appropriate to tune profiles within preparation for the stable release. The stable release will still have its own beta in the same fashion as the ordinary release cycle.

While the bugs and features that greatly influence print quality have been resolved and implemented, there are still some things left to do (see known issues). The profiles have hardly been tuned, even for Ultimaker's own printers. Please don't expect perfection. In fact, the default settings as they are now likely result in a worse print quality than the stable release.

Note: This is _not_ based on a specific stable version of the front-end of Cura (like '4.8.0' or similar), so there may be issues that have been solved or introduced since then that have little or nothing to do with the variable line width feature-set!

** New features in Arachne engine beta:

* Line Width Color Scheme
A new color scheme has been added that shows the line width of individual lines in layer view.

* Static Outer Wall
The outer wall will no longer adjust its width or position if there are any inner walls adjacent to it with the (inward) distributed line width strategy. This reduces ringing effects in thin shapes.

* Bug fixes
- The Randomize Infill Start setting is now working on Arachne.
- The Infill Travel Optimization setting is now working on Arachne.
- The Infill Layer Thickness and Support Layer Thickness is now working on Arachne.
- Fix crash on MacOS when printing parts with a single wall.
- Fix crash when the model contains very small holes (~0.1mm).
- Fix crash when using Support Infill.
- Fix crash when the model contains faces that are almost exactly parallel.
- Fix crash when simplifying due to Maximum Resolution causes self-intersections to appear in the layer outline.
- Fix crash when multiple transitions come together in the same point.
- Fix crash when transitions between different numbers of walls connect the wrong two perimeters together.
- Infill and support layer thickness should no longer overlap with itself if gradual infill or gradual support is used.
- Only generate connecting wall segments for the sparsest density when using gradual infill or gradual support.
- Sharp corners in the infill volume will no longer be filled with a useless tiny infill line.
- Initial Layer Line Width now only applies to the initial layer again.
- When using Outer Wall Inset, there will no longer be a ridge when transitioning from 2 to 1 wall.
- Outer Wall Wipe Distance will no longer cause unnecessary travel moves.
- Concentric support interface patterns are no longer omitted.
- When Wall Line Count is 0, the rest of the model will no longer be omitted.
- When using different extruders for inner and outer walls, the extruders no longer alternate per layer.
- Small gaps between inner wall and skin are properly filled with infill again.
- Seam position when using Sharpest Corner set to "hide seam" now properly chooses the sharpest inner corner.
- Transitions are no longer omitted in very sharp corners, which sometimes led to too small line widths.
- The outline of the print is no longer shifted towards the bottom left by the Maximum Deviation setting.
- When using Alternate Extra Wall, the extra wall no longer overlaps with skin or infill.

* Known issues
- Some models might still crash the engine, although it is less frequent then before.
- Infill support can crash the engine.
- The seam isn't positioned correctly when using the Hide or Expose or Smart Hiding placement options.
- User specified seam is not aligned.
- Paths for concentric ironing aren't generated.
- Concentric support pattern can intersects with model.
- Lines are not always symmetrical in width at the transitioning point to a lower wall count.
- Center line is not generated for centre deviation strategy.
- Missing infill/support walls in certain areas when using Extra Infill/Support Wall Count.
- Brim lines ordered wrongly.
- Raft interface layers and raft layers don't align.
- Connected infill and gradual infill results in overextrusion.
- Bottom Skin Expand Distance at zero causes skin to expand beyond walls.
- Spiralize could generate both inner and outer surfaces.
- Bottom layers of a spiralized model with surface mode enabled, looks like inner walls.
- Last bottom layer might disappear for a spiralized model.
- Stringing when spiralized is enabled.
- Fuzzy skin isn't implemented.
- Connect Top/Bottom polygons isn't implemented.

<h1>Arachne engine alpha</h1>

The Cura Team, as part of and with help from Ultimaker R&D in a more general sense, have been working on a large project that changes the core of how our slicing engine works.
The goal is to have variable line widths (instead of static) for each extrusion, and better path-planning, in order to better fit the eventual printed part to the specifications.

If after you've used this alpha you want to give some feedback (please do, it's the main reason we're doing this), please see <a href="https://github.com/Ultimaker/Cura/discussions/8965">the discussion here</a>.

This effort is still ongoing, but we're at the point where we would very much like to have the feedback and input of the wider community.

In order to get this done, we've decided to release an 'Alpha' build, or an early preview.

Not everything has been implemented, and there are even an amount of known bugs (see below), as well as very probably a comparable amount of unknown issues.
On top of that, we added some parameters (and removed a few others). These have hardly been tuned, even for our own printers, let alone 3rd party ones.
In other words, don't expect perfection. In fact, the default settings as they are now are likely to be worse as what's there in a lot of cases.

Note: This is _not_ otherwise build on a specific version (like '4.8.0' or similar), so there may be issues that have been solved or introduced since then that have little or nothing to do with the Variable Line Width feature-set!

* New Settings

Variable Line Strategy: How the walls are spread over the available space.
  - Central Deviation: Will print all walls at the nominal line width except the central one(s), causing big variations in the center but very consistent outsides.
  - Distributed: Distributes the width variations equally over all walls.
  - Inward Distributed: Is a balance between the other two, distributing the changes in width over all walls but keeping the walls on the outside slightly more consistent.

Minimum Variable Line Width: The smallest line width, as a factor of the normal line width, beyond which it will choose to use fewer, but wider lines to fill the available space. Reduce this threshold to use more, thinner lines. Increase to use fewer, wider lines.

Wall Transition Length: When transitioning between different numbers of walls as the part becomes thinner, a certain amount of space is allotted to split or join the wall lines.

Wall Transition Angle: When transitioning between different numbers of walls as the part becomes thinner, two adjacent walls will join together at this angle. This can make the walls come together faster than what the Wall Transition Length indicates, filling the space better.

Wall Transition Filter Distance: If it would be transitioning back and forth between different numbers of walls in quick succession, don't transition at all. Remove transitions if they are closer together than this distance.

Maximum Extrusion Area Deviation: Influences extrusion line simplification. The maximum extrusion area deviation allowed when removing intermediate points from a straight line. Keeping it low may cause (too) little simplification to occur (with all the problems that causes), but if you increase this you may notice slight under- (or over-) extrusion in between straight parallel walls.

* Removed/Renamed/Altered Settings

Print Thin Walls: Behaviour altered.

Optimize Wall Printing Order is renamed to Order Inner Walls By Inset. Behaviour altered.

* To Implement

Not all initially planned sub-features are in yet, any subsequent non-patch releases will probably contain more.

* Known Issues

SkeletalTrapezoidation not robust to unsimplified input. For very intricate and or small models, crashes may occur. Please attach any crashing model to the discussion/feedback link above.

Different extruders for inner and outer walls. The used extruder alternate each layer but the inner and outer wall are printed with the same extruder (used at that layer)

Spiralize bugs:
  - Bottom layers issue in spiralize mode.
  - Stringing when in spiralized mode.
  - Last bottom layer missing for some models.

Support not being correctly generated. It might start mid-air or not providing enough support for some parts of the model.

Gradual infill support not being correctly generated. Support walls don't seem to be printed well when gradual infill support is enabled. Ultimaker printers enable this by default for PVA.

Combing in the wrong part when printing dual extrusion Visible, for example, when printing with dual extrusion with two different colors. E.g.: 'Bleeding' of red into white parts.

Printed travel moves.

Gaps between inner wall and skin.

Z-Seam Sharpest Corner broken. The seam is not placed in the sharpest corner

Small line width and overlap. When using the Center Deviation setting on a thin model some wall lines may overlap or leave a gap.

Wall positioning is imprecise. On some models, the walls are not centered properly within the outline nor have the correct width.

Connected and gradual infill results in overextrusion. When gradual infill and connect infill lines is enabled, it'll connect different pieces of infill on top of each other, causing overextrusion.

Connect Top/Bottom polygon not working currently. The issue occurs when concentric is the infill pattern.

Small travel line segments in infill/support. This is causing unnecessary traveling and stringing.

Wrong Infill Layer Thickness. In combination with a higher Extra Infill Line Count, some parts are not generating infill lines.

Inward/Distributed overextrusion. Seen on models with multiplied infill walls.

Overlapping skin and alternating wall. The extra wall at each alternating step will overlap with the skin

Assertion failure in SkeletalTrapezoidation. Can cause the engine to crash on certain models.
=======
[4.11.0]
<i>For an overview of the new features in Cura 4.11, please watch <a href="https://youtu.be/OcFkcDyO5DU">our video</a>.</i>

* Monotonic ordering
The new Monotonic top/bottom order setting enables users to print parts with smoother top surfaces. This is especially useful for parts that need good aesthetics, such as visual prototypes. Or for parts that benefit from smooth surfaces, such as those that contact-sensitive components. 

* Complete UI refresh
Look around and you will notice that we have refreshed over 100 icons throughout Ultimaker Cura. The new icons are designed for clarity – resulting in a simpler and more informative slicing experience. Also, when scaling the Ultimaker Cura window, the UI will adapt, resulting in less visual clutter.

* Improved digital library integration
Collaborative workflows using the Digital Library are now simpler. Every user with a cloud-connected Ultimaker 3D printer can access stored projects. And we have added a “Search” function to make finding files easier.

* Save materials profiles to USB
Users can now save all third-party material profiles to USB. <i>This feature is for Ultimaker S-line printers only and is especially useful for cloud-connected (or offline) printers.</i>

* Notifications for beta and plugin releases
Users can now set notification preferences to alert them to new Ultimaker Cura beta and plug-in releases.

* Improve logging of errors in OAuth flow
When helping a user with log-in problems it is easier to see where the OAuth flow goes wrong.

* Search in the description in the settings visibility menu
When searching in the settings visibility menu you will also search in the description of the settings.

* Bug fixes:
- Fixed the setting visibility button to make it easier to click
- Inform the user that their webcam does not work because they are cloud connected
- Inform the user that their webcam does not work if the firewall is enabled
- Fixed a crash when pressing the slice button while context menu is opened 
- Support non-ASCII character in the Digital Library project name
- Fixed integer underflow if print is less than half the initial layer height
- Fixed a bug where infill mesh sometimes default to having walls or skin
- Fix builds with Python 3.8, contributed by StefanBruens
- Fix CC settings for PLA
- Fixed memory leak in Zeroconf 0.25
- Fixed connecting USB printing with detecting baud-rates, contributed by rrrlasse
- Fixed crash when Cura crashes on exit
- Fixed a bug where the infill goes through walls
- Fixed the version upgrade of preferences file
- Fixed missing icons in deprecated icons list, contributed by fieldOfView
- Fixed a crash in CuraEngine when the prime tower is placed in an invalid position
- Fixed a bug when user is unable to sign in on Linux if a Keyring backend is installed
- Fixed the rotation direction of the 90 degrees rotation arrows, contributed by fieldOfView

* Printer definitions, profiles and materials:
- Added SecKit SK-Tank, SK-Go printer definitions, contributed by SecKit
- Added MP Mini Delta 2 printer definition, contributed by PurpleHullPeas
- Added Kingroon K3P and K3PS printer definitions, contributed by NoTaMu
- Added Eryone PLA, PLA Wood, PLA Matte and PETG 1.75mm profiles, contributed by dapostol73
- Added BIQU BX printer definition, contributed by looxonline
- Added FLSun Super race printer definitions, contributed by thushan
- Added Atom 2.0 and Atom Plus printer definitions, contributed by lin-ycv
- Added PBR 3D Gen-I printer definition, contributed by pbr-research
- Added Creasee 3D printer definitions, contributed by ivovk9
- Updated Strateo3D profiles, contributed by ChronosTech
- Added Voron V0 printer definitions, contributed by jgehrig
- Updated Liquid profiles, contributed by alexgrigoras
- Added Farm 2 and Farm2CE printer definitions, contributed by saliery999
- Added GooFoo and Renkforce print definitions and GooFoo materials, contributed by goofoo3d

*<i>From version 4.11 onwards - Ultimaker Cura is only supported on operating systems actively maintained by their software manufacturer or community. This means Windows 7 and MacOS 10.13 will no longer be supported. Technically this means Ultimaker will stop testing and developing for such operating systems. However, even though it is no longer supported, there is still a high likelihood the application keeps functioning.</i>
>>>>>>> 8ed2e7bd

[4.10.0]
<i>For an overview of the new features in Cura 4.10, please watch <a href="https://www.youtube.com/watch?v=9PCVeJ_yytk">our video</a>.</i>

*Native CAD import plugin
Ultimaker Professional and Excellence subscribers can now directly import native CAD files into Ultimaker Cura.
Enable this feature by downloading the Native CAD import plugin from the Ultimaker marketplace. 

*Flow visualization
In preview mode you can now visualize the flow. Contributed by khani3s.

*Show loading plugins on startup
When starting Cura you will now see which plugins Cura is loading.

*Add Z position parameter to FilamentChange
With the FilamentChange script you can now control all 3 coordinates. 

*Allow FilamentChange script to use Marlin M600 configuration
Contributed by Sekisback.

*Double click on file in Digital Factory
When double clicking on a file in the open project dialog in Digital Factory it will now open in Cura. 

* Bug Fixes
- Fixed temperature exceptions for UM2+C material profiles.
- Fixed a bug where pause at height stops all extrusion if relative extrusion is used.
- Fixed authentication issues when logging into UM account. Contributed by fieldOfView.
- Fixed the pause-at-height retract with Repetier-flavour.
- Fixed erasing z-coordinate in the move tool to the value of 0. 
- Fixed the limit range of layer view to only visible structures. 
- Fixed a bug where Cura crashes when scaling a model on Linux. 
- Fixed path minimum limit. 
- Fixed a bug when using right to left language numbers were overlaying on text in the print settings.
- Fixed edge case with disabling bridging.
- Fixed a bug where some names with Unicode characters crashes Cura when trying to authorize. 
- Fixed renaming groups. Contributed by fieldOfView. 
- Fixed a bug when the seam was not placed in sharpest corner.
- Fixed the gantry height for S-line printers. 
- Fixed a bug where a model is partially below build plate if center selected model is used.
- Fixed a bug where a tootip arrow appeared when the "Manage printers" button is hovered.
- Fixed a bug where assemblies were not arranged in the center of the build plate. 

* Printer definitions, profiles and materials.
- Add CC0.4 core and materials for S3 and S5.
- Updated Axi machine start gcodes, contributed by Synsuiter.
- Volumic 3D printer definitions, contributed by VOLUMIC.
- Anycubic Mega X and Anycubic Mega S, contributed by NilsRo.
- Updated Deltacomb printer profiles, contributed by kaleidoscopeit.
- eMotionTech Strateo3D materials and profiles, contributed by ChronosTech.
- Sovol SV03, contributed by balacij.
- Two Trees Bluer, Bluer Plus, Sapphire Pro and Sapphire Plus, contributed by Lester3DGadgets.
- Update Skriware 2, contributed by Lukkoz.
- Longer LK1, LK1 Pro, LK1 Plus, LK4, LK4 Pro, LK5, LK5 Plus and Cube 2, contributed by lowkeyjoe. 
- Mingda D3, D4 and Rock3, contributed by cataclism. 
- JGAurora A6, contributed by CrissR.

*<i>Please, be aware that after version 4.10 Ultimaker Cura will only be supported on operating systems actively maintained by their software manufacturer or community. This means Windows 7 and MacOS 10.13 will no longer be supported. Technically this means Ultimaker will stop testing and developing for such operating systems. However, even though it is no longer supported, there is still a high likelihood the application keeps functioning.</i>

[4.9.1]
* PETG Profile update.
Ultimaker PETG profiles have been added. The Generic PETG profile for 2.85mm filaments has been updated as well.

* Bug Fixes
- The second extruder should now prime properly again when using a prime blob.
- Reduced the flood of QML errors in the log file. Contributed by fieldOfView.
- Fixed a crash when entering layer view on MacOS 10.13.6. Contributed by jwrw.
- Fixed a crash when there was an inaccessible X: drive in Windows. Cura should no longer try to access the X: drive now.

[4.9.0]
<i>For an overview of the new features in Cura 4.9, please watch <a href="https://www.youtube.com/watch?app=desktop&v=q7IJ0I9Mi1I&feature=youtu.be">our video</a>.</i>

* Digital factory integration.
Now you can open files directly from Digital Library projects. Then, after preparation, quickly and easily export them back. This feature is available for all users with an Ultimaker Essentials, Professional, or Excellence subscription. <a href="https://ultimaker.com/software/enterprise-software"> Learn more</a>

* "Line type" is now the default color scheme.
When entering the Preview mode, you don't have to switch manually to line type. 

* Z-seam is now clearly shown in preview mode.
This ensures that you will know whether the seam will be sufficiently hidden in the end product. This will also indicate the starting point of the print.
<i> Thanks to BasF0 for contributing to this feature </i>

* New 'line width' color-scheme available in preview mode.
Line-width can now be selected as a color-scheme in preview mode.

* Weight estimation in decimals.
This provides a more detailed idea of the amount of material used - which is especially useful for smaller prints. 

* Split Shell category into Walls and Top/Bottom. 
The shell category was a mix of settings about walls and settings about top/bottom, splitting them into two categories makes more sense. 

* Post-processing script to embed screenshot in g-code.
The ability to have thumbnails embedded. Contributed by Gravedigger7789.

* Add checkbox for Extruder Offsets.
Ability to enable or disable  the extruder offsets to gcode. This will be enabled by default, unless it is in the printer's def.json file. Contributed by RFBomb. 

* Cura should work properly on MacOS 'Big Sur' now, afforded by upgrades to Python (to 3.8) and Qt (to 5.15).
If you had (UX, visual, graphics card) problems, specifically on (newer) MacOS versions, like Big Sur, you should be able to use this new version.

* Known UX issues that will be fixed before final in our current plan
- Custom menu Materials and Nozzle menu now open at cursor position instead of under the menu button.
- Visuals of Preference screen are large.
- Drop downs in Preference screen don't react to mouse-scroll.
- Default language not selected in Preference screen.
- Changelog takes long too load.
- Setting Visibility submenu items in the Preference screen are greyed-out and can't be selected on Mac OSX.

* Bug Fixes
- Fixed a security vulnerability on windows permitting the openssl library used to launch other programs. Thanks to Xavier Danest for raising this bug.
- Fixed Connect Top/Bottom Polygons. 
- Fixed closing Marketplace after quitting Cura.
- Fixed clicking on Marketplace button to go to web Marketplace.
- Fixed Pause at Height when using Repetier flavour. Contributed by EGOiST1991.
- Fixed correct desity for current PETG filaments. Contributed by kad.
- Fixed Pause at height post processing script that returns to right position.
- Fixed layer view being grayed out after reslicing.
- Fixed fan speed issue due to reuse of empty extruder plan.
- Fixed loading OBJ files with no texture references, but does have normal references.
- Fixed retraction/priming while extruder switches. Contributed by sisu70.
- Fixed loading script from all registered resource path. Contributed by fieldOfView.
- Fixed typeError: define_round_method. Contributed by Sophist-UK. 
- Fixed missing layer with Hole Horizontal Expansion. 
- Fixed Tree Support Floor layers. Contributed by ThomasRahm.
- Fixed Top Surface Skin Layers if Top layers = 0.
- Fixed recent files on opening as project. 
- Fixed opening project file from command-line. 
- Fixed thumbnail in UFP files.
- Fixed validator for floats in Machine Settings dialog. Contributed by fieldOfView.
- Fixed recessed areas at the bottom of a model while using Make Overhangs Printable. Contributed by OpusMcN.
- Fixed slicing grouped models if one of the group parts is below Z=0.
- Fixed material temperatures and fan speed for Anycubic i3 Mega. Contributed by trunneml.
- Fixed drop model down to buildplate when always drop to buildplate is disabled. 
- Fixed drop objects to buildplate after scaling.
- Fixed disallowed areas while using Brim Line Widths. 
- Fixed message for non manifold models. 
- Fixed setting category arrows. Contributed by fieldOfView.
- Fixed metadate tags for 3MF files. 
- Fixed engine crash when using low-density Cross Infill

* Printer definitions, profiles and materials
- 3DFuel Pro PLA and SnapSupport materials, contributed by grk3010.
- Cubincon Style NeoA31, contributed by HUNIBESTHyVISION.
- Eryone thinker series and Eryone ER20, contributed by Eryone.
- Flashforge DreamerNX, contributed by KeltE.
- Fused Form FF300, contributed by FusedForm.
- Geeetech A10 improved start and end gcode, contributed by TheTRCG.
- ideagen3D Sapphire and ideagen3D Sapphire Plus, contributed by Firedrops.
- INAT Proton X printers, contributed by MarkINAT.
- Koonovo, contributed by KOONOVO3DPRINTER.
- Liquid, contributed by alexgrigoras.
- Lulzbot TAZ Pro and Lulzbot Mini 2, contributed by spotrh.
- Maker Made 300x printer, contributed by skilescm.
- MINGDA D2, contributed by cataclism.
- Snapmaker 2.0, contributed by maihde.
- Sri Vignan Technologies, contributed by venkatkamesh.
- Syndaver AXI Machine, contributed by synsuiter.
- Tinyboy Fabricator Mini 1.5, contributed by reibuehl.
- Trimaker printers, contributed by tomasbaldi.
- TwoTrees Bluer, contributed by WashingtonJunior.
- Update Hellbot Magna 1 and Hellbot Magna dual, contributed by DevelopmentHellbot.
- Update Rigid3D and added Rigid3D Mucit2, contributed by mehmetsutas.
- ZAV series, contributed by kimer2002.

[4.8.0]
<i>For an overview of the new features in Cura 4.8, please see this video: <a href="https://www.youtube.com/watch?v=BI1n4IDHbuA">Change log overview</a>.</i>

* New arrange algorithm!
Shout-out to Prusa Research, since they made the libnest2d library for this, and allowed a licence change.

* When opening a project file, pick any matching printer in addition to just exact match and new definition.
Previously, when someone sent you a project, you either had to have the exact same printer under the exact same name, or create an entirely new instance. Now, in the open project dialog, you can specify any printer that has a(n exactly) matching printer-type.

* Show warning message on profiles that where successfully imported, but not supported by the currently active configuration.
People where a bit confused when adding profiles, which then didn't show up. With this new version, when you add a profile that isn't supported by the current instance (but otherwise correctly imported), you get a warning-message.

* Show parts of the model below the build-plate in a different color.
When viewing the build-plate from below, there's now shadow visible anymore. As this helped the user determine what part of the model was below the buildplate, we decided to color that part differently instead.

* Show the familiar striped pattern for objects outside of the build-volume in Preview mode as well.
Models outside of the build-volume can of course not be sliced. In the Prepare mode, this was already visible with solid objects indicated in the familiar grey-yellow striped pattern. Now you can also see the objects that are still in the scene just outside if the build-volume in Preview mode.

* Iron the top-most bottom layer when spiralizing a solid model, contributed by smartavionics
Ironing was only used for top-layers, or every layer. But what is the biggest flat surface in a vase? This helpful pull request made it so that, in this case, the top-most bottom layer is used to iron on.

* Allow scrolling through setting-tooltips, useful for some plugins.
Certain plugins, such as the very useful Settings Guide, occasionally have very large tooltips. This update allows you to scroll through those.

* Bug Fixes
- <u>Fixed under-simplification (blobs, zits) on some printer models.</u> <i>An oversight in 4.6.x resulted in an oversimplification (smoothing) of models. The attempted fix in 4.7.x overcompensated, which gave difficulty (zits, blobs) for some printer models when the resulting gcode became too intricate. This is now fixed, though some profiles might need to be updated, since they where made against 4.6.x, and therefore may rely on the over-simplification.</i>
- Fix percentage text-fields when scaling non-uniformly.
- Fix cloud printer stuck in connect/disconnect loop.
- Fix rare crash when processing stair stepping in support.
- Fix sudden increase in tree support branch diameter.
- Fix cases of tree-support resting against vertical wall.
- Fix conical support missing on printers with 'origin at center' set.
- Fix infill multiplier and connected lines settings not cooperating with each other.
- Fixed an issue with skin-edge support, contributed by smartavionics
- Fix printer renaming didn't always stick after restart.
- Fix move after retraction not changing speed if it's a factor 60 greater.
- Fix Windows file alteration detection (reload file popup message appears again).
- OBJ-file reader now doesn't get confused by legal negative indices.
- Fix off-by-one error that could cause horizontal faces to shift one layer upwards.
- Fix out of bounds array and lost checks for segments ended with mesh vertices, contributed bt skarasov
- Remove redundant 'successful responses' variable, contributed by aerotog
- In rare cases, brim and prime-tower-bim would overlap.
- Fix support for some models when bottom distance and stair step height where both 0 (like with PVA).
- An issue with infill only overlap modifier when the wall line count was overridden in the global settings.
- Filling gaps between walls would also fill between skin and infill.

* Printer definitions and profiles
- <i>Introducing the <b>Ultimaker 2+ Connect</b></i>
- Artillery Sidewinder X1, Artillery Sidewinder Genius, contributed by cataclism
- AnyCubic Kossel, contributed by FoxExe
- BIQU B1, contributed by looxonline
- BLV mgn Cube 300, contributed by wolfgangmauer
- Cocoon Create, Cocoon Create Touch, contributed by thushan
- Creality CR-6 SE, contributed by MatthieuMH
- Flying Bear Ghost 5, contributed by oducceu
- Fused Form 3D (FF300, FF600, FF600+, FFmini), contributed by FusedForm
- Add Acetate profiles for Strateo3D, contributed by KOUBeMT

[4.7.1]
<i>For an overview of the new features in Cura 4.7, please see this video: <a href="https://www.youtube.com/watch?v=vuKuil0dJqE">Change log overview</a>.</i>

* Bug fixes
- Fixed a crash when duplicating a built-in profile.
- Having an equals symbol in your start or end g-code would cause part of that g-code to disappear and could cause a crash when loading a model. This is fixed now.
- The MacOS build is now notarized by Apple, to prevent a security warning from popping up when starting Cura for the first time.
- Corrected the orientation of the build plate mesh for Tevo Tarantula Pro.

[4.7.0]
* Rotation widgets
fieldOfView has contributed code that adds 3 pairs of arrow widgets to the Rotate tool handle, to rotate objects by exactly 90 degrees.

* Performance improvements with multiple 3D models
In previous versions many objects on a build plate could cause Cura's performance and response to be slow. We have made some code optimizations to increase the responsiveness of Cura in such cases.

* Cloud connections improvements
Improved the overall UX workflow when a user is using a cloud connection. Check our new enhancements below.

* Moved tree-support from experimental to normal settings
We've made stability fixes and tested thoroughly so that it can be considered stable.

* Improve object list GUI
The object list indicates now the extruder used for each model, the mesh type if the model is not a normal mesh, and the number of per model setting overrides and whether a model is outside of the build plate. Contributed by fieldOfView.

* Support for MacOS Big Sur
Ultimaker Cura will now run on Apple's upcoming operating system.

* Change normal support vs. tree support into a drop-down
There is now the option of easily switching between normal and tree support. You cannot enable both at the same time any more.

* Add "Multiply model" to Edit menu
The option is now also accessible in the Edit menu and not only in the context menu (right-click).

* Add local printer improvements
Whenever the user wants to add a non-networked printer it is now easier to distinguish the scrollbar and some more information regarding the selected printer in our new redesigned layout. Have a look yourself! Brought to us by fieldOfView.

* Show all while searching per object settings
For more ease-of-use, the behavior has been changed so that all settings are visible temporarily, even if initial were hidden.

* Search through setting descriptions
When searching through the custom settings, the results include all the matches found in both the setting names and setting descriptions. This makes some settings easier to find if you don't remember the name.

* Check for account updates manually
A check for update/sync/refresh button was added near the account so that the user can manually check for updates of subscribed Marketplace packages and available Digital Factory printers.

* Always select last write-device
Cura will now remember the last used output device to save the g-code to (to file, USB stick, etc.) Contributed by fieldOfView.

* Improved sync with the Ultimaker Marketplace
Profile picture and links to the Digital Factory have been improved in the account dropdown.

* Add option to sign in with another account while looking for cloud printers
The "Sign in with a different account" link logs the user off both from Cura and the browser, so that they can sign in with another account. In case the other account has extra cloud printers, then these printers are added to Cura and are available for use.

* Show warning in printer management page that removing is temporary
When removing a printer in your Digital Factory, a message pops up to inform the user that the printer will be re-added in the next sync.

* Show cloud connection not available
We now display an offline icon when losing connection to a printer in the Digital Factory.

* Show notification when printer is removed from account
We show a notification when a printer is removed from the account. You can either go to the account page to restore access or remove it from Cura. In order to establish a new connection, the user is directed to the Digital Factory.

* Add an offline printer, linked to an account, to Cura
Printers that are temporarily offline (but previously added to your account) will also be added to Cura. You won't be able to send a print to that printer, but you could slice for it and store the g-code elsewhere.

* Adjust initial layer horizontal expansion
We adjusted the initial layer horizontal expansion for some profiles. This compensates for Elephant's Foot, a small defect where the bottom of the print has a little ridge where it is molten to the build plate.

* Allow a g-code to be inserted before or after pausing
It allows the user to enter a custom g-code before and after a pause at height. Contributed by rodrigosclosa.

* Remove package ratings
The package ratings have been removed from the Marketplace.

* Remove extra skin wall count in concentric
Hide "Extra Skin Wall Count" setting if a concentric pattern is used, and don't let it affect the print any more.

* Support Stair Step Minimum Slope Angle
With this setting you can disable stair stepping on the very bottom of the support, up until the slope of the model has a certain angle.

* Pause at Height scripts combined
Instead of having various scripts to use for different machines, there is now just one Pause at Height post-processing script, so all printers can now have the same features when pausing. Contributed by fieldOfView.

* Pause at Height limited to 1 redo layer
The "redo layers" setting is replaced by a checkbox to redo just the last layer, to prevent colliding the print head with previously printed layers.

* Change at Z improvements
Added support for changing Retract Length and Speed and fixed an issue when multiple changes are stacked on top of each other. Contributed by novamxd.

* Add post-processing script display progress on LCD
The "Display Progress On LCD" post-processing script shows the time left and the percentage on their LCD screen. Contributed by Bostwickenator.

* Add preference for single instance
If enabled, only one instance of Cura will be started at a time. Contributed by fieldOfView.

* Remove spaghetti infill
This setting was rarely used and didn't work well.

* Bug fixes
- Fixed issues with support no longer generated on some parts of the model. Support Stair Steps has caused some support to be missing where it touches the build plate or where it's resting on a shallow surface. It should be complete again.
- Fixed multiple different issues with tree support, where branches would intersect with the model, the wouldn't keep distance when resting on the model, or when printing with Spiralize mode.
- Fixed an issue where Cubic Subdivision infill didn't move along with the model.
- Cubic Subdivision will now rotate according to the Infill Line Directions setting. Contributed by smartavionics.
- X-ray view is now red again, instead of translucent green.
- Improved wording of the "Discard/Keep Changes" dialog for clarity.
- Models assigned to extruders >4 are visible again in layer view.
- Fixed an issue when importing images if the "Base" setting was greater than "Height".
- Cura now outputs a command to cool down the build plate for the second object in one-at-a-time mode even if the Initial Layer Build Plate Temperature is 0.
- Distance between infill and walls and between infill and skin is corrected when using Infill Layer Thickness.
- Fixed a crash when Coasting Minimum Volume is set to 0.
- The usable build volume will no longer be shrunk unnecessarily when not using any adhesion, but using a prime tower with a brim.
- Fixed a slicing crash when combining Randomize Infill Start with an even number for Infill Line Multiplier.
- Improved reduction of model resolution. The Maximum Resolution and Deviation settings should now be more accurate and no longer behave differently in one corner of the model.
- Removed an unintended gap when something was resting on an ironed surface.
- Fix skirt printing out of order, causing unnecessary travel moves. Contributed by smartavionics.
- A fix was added by smartavionics which removes unnecessary long moves that travel towards the outer wall.
- It wasn't possible to connect to a network printer if two network plugins were enabled simultaneously. Now made possible by Loociano.
- Support settings are now visible when you have support disabled, but a support mesh is present in the scene. Fixed by fieldOfView.
- Fix printing speed after performing a retraction when using the stretch post-processing script. Contributed by sgtnoodle.
- Prevent tool panels from overlapping with scene information. Fix made by smartavionics.
- The values of the machine settings would look cut-off on some Linux distributions. Now fixed by smartavionics.
- Fixed settings sometimes not appearing if they belong to a checkbox setting that is enabled by default (e.g. retraction settings belonging to Enable Retraction).
- We cleaned up our “About...” dialog. It is now up to date.
- Improve performance of loading profile metadata. This fix improves the start-up time of Cura.
- When loading images, the translucency and linear options were swapped. Translucency should now again be tuned for lithophanes, and linear for a height map. Contributed by michalsc.
- Retractions in travel move to next layer were sometimes omitted, but that's fixed now. Contributed by smartavionics.
- Fix initial layer thickness when empty initial layers are removed. Contributed by smartavionics.
- If Brim Replaces Support is enabled, the brim will now also replace support interface.

* Printer definitions and profiles
- Custom printer for Smoothieware firmware. Contributed by grk3010.
- SVT DYITech. Contributed by venkatkamesh.
- HMS434 update. Contributed by maukCC.
- Cubicon Style NEO-A22. Contributed by hunibest-Hyvision.
- Atmat Machines. Contributed by gandzia44.
- Adjusted error limits for some MonoPrice Mini Delta settings. Contributed by PurpleHullPeas.
- Tronxy. Contributed by 64bittuning.
- Uni 3D Series. Contributed by evg33.
- Predator printers and mesh for FLSUN-QQ. Contributed by curso007.
- Fixed bed dimensions for Geeetech A10M and update Geeetech A10. Contributed by gerardrubio and keleticsaba.
- Anycubic Mega Zero. Contributed by kad.
- New Deltacomb models and updates. Contributed by kaleidoscopeit.
- Add 2nd extruder to Tevo Tarantula printers. Contributed by paalex.
- I3 Metal Motion. Contributed by pfelecan.
- Lotmaxx Shark. Contributed by sm3dp.
- Dagoma dual-extrusion printers. Contributed by 0r31.
- Sovol 3D. Contributed by Joyce-lujunxu.
- Tinyboy printers. Contributed by fred2088.
- Beamup L. Contributed by beamup3d.
- Strateo3D material updates. Contributed by KOUBeMT.
- Adjusted firmware speed/acceleration rates for Dagoma Disco. Contributed by Sophist-UK.

[4.6.2]
* Removed Ultibot from Marketplace login screen.
For professionalism, Ultibot has been asked to leave the Marketplace login screen. He's now gone from everything.

* Bug fixes
- We fixed a frustrating bug where a package would keep issuing a badge notification to update, even after the package had been updated.
- The Ultimaker 2+ generated an unwanted travel move that could drag priming material into the start of a print. This is now fixed.

[4.6.1]
* Bug fixes
- Changes to the Simplify() algorithm in 4.6.0 caused Z seam placement issues, which resulted in less-than-perfect results. This has been fixed.
- Added missing nozzle profiles for Ender 3 Pro.

[4.6.0]

THANK YOU to all Ultimaker Cura users helping in the fight against COVID-19 – with 3D printing, volunteering, or just by staying home. Want to get involved? Find out more at https://ultimaker.com/in/cura/covid-19

* New Intent profiles.
In version 4.4 we introduced Intent profiles for the Ultimaker S3 and Ultimaker S5 which allow you to start prints at the click of a button without a lot of configuration steps. Due to popular demand, version 4.6 expands the range of Engineering Intent profiles to include more of the Ultimaker material portfolio: PC, Nylon, CPE, and CPE+. These work with 0.4 print cores.

* Show active post processing scripts.
fieldOfview has contributed an ease of use improvement to the post processing plugin. The number of enabled post processing scripts will now display as a badge notification over the post processing scripts icon. A tooltip gives extra information about which scripts are enabled for quick and easy inspection, so there's no need to open the post processing dialog.

* Hole Horizontal Expansion.
smartavionics has contributed a new setting that applies an offset to all holes on each layer, allowing you to manually enlarge or contract holes to compensate for horizontal expansion.

* Per-model settings.
The "Infill only" checkbox has been changed to a dropdown selection: “Infill mesh only” or “Cutting mesh”.

* Transparent support rendering.
In preview mode with ‘Line type’ selected, support material will render with transparency so you can easily see what’s being supported.

* No stair stepping for PVA profiles.
Stair stepping is intended to reduce the adhesion between support and the model, where the support rests on the model, and to reduce scarring. As PVA doesn't suffer from scarring or adhesion issues due to its water-solubility, this value has been set to 0 for PVA profiles. A known issue with the stair stepping algorithm causes support to disappear sometimes, so doing this reduces the chance of that happening when PVA is used.

* Separators in extensions menu.
fieldOfview has contributed a method for plugin authors to add separators between menu items in the “Extensions” submenu. The method is backwards-compatible so changes don’t have to be made in Cura and Uranium together.

* Ultimaker account sign in prompt.
Added clearer text to the sign in popup and first use flow to highlight the benefits of using an Ultimaker account with Cura.

* Updated installer.
Small fixes have been made to the installer. To keep up with the times, we’ve also updated the images to display an Ultimaker S3 instead of an Ultimaker 3.

* Infill mesh ordering.
When you have three objects overlapping each other and you set two of them to "Modify settings for infill of other models", then the setting "Infill Mesh Order" determines which of the two infill meshes gets priority where they overlap. This was broken for cutting meshes, so BagelOrb contributed a fix.

* Backups storage size.
We’ve put a hard limit on backup file size in this release to prevent other files being stored there.

* 3MF gcode comments removed.
Fixed a bug where comments were removed from Start/End G-codes when opening from a 3MF.

* Print monitor preheat fields.
Values in the print monitor preheat fields were broken in previous versions, they have now been fixed by fieldOfview.

* Stepper motor disarming during pause at height.
Some printers automatically disable their steppers after a pause after a certain time. This script makes it possible to set that in the pause script (instead of relying on default behavior of the firmware).

* Crash if logging in on two instances at the same time.
During the beta period we caught a critical bug where logging in to an Ultimaker account with two instances of Cura would crash the second instance. It crashes because while the web page is open, Cura opens a web server in the local host. The web page redirects to that web server when you've logged in, so that it knows that the log-in was successful and what the credentials are. Both instances try to create a web server on the same port, which is impossible.

* "Changes detected from your Ultimaker account" message.
We fixed a bug on MacOS where duplicate "Changes detected from your Ultimaker account" popups would appear at a single time.

* Crashes when inactive.
Some people reported experiencing crashes when the computer had been inactive for a long time, or when the laptop got suspended or went to sleep. This has been fixed.

* Support blocker is not blocking support.
Fixed an issue where the support blocker was not blocking support.

* Sending slice message takes too long when using mesh helpers.
Fixed an issue where it would take too long to trigger a slice when using the mesh helpers and support blocker.

* Flying Bear printers.
oducceu has contributed a machine definition for the Flying Bear Ghost 4S Printer.

* Magicfirm printers.
jeffkyjin has contributed machine definitions for MBot Grid II+, MBot Grid II+ (dual), MBot Grid IV+ and MBot Grid IV+ (dual).

* HMS434.
Updates to the HMS434 machine definition have been contributed by maukcc.

* FabX Pro.
hussainsail2002 has contributed machine definitions for FabX Pro and print profiles for REDD materials.

* Disclaimer: Third-party machine definitions are accepted as contributed, and are not tested or maintained in any way by the Cura development team.

[4.5.0]

The release notes of versions &lt;= 4.5.0 can be found in our <a href="https://github.com/Ultimaker/Cura/releases?after=4.6-beta">releases GitHub page</a>.<|MERGE_RESOLUTION|>--- conflicted
+++ resolved
@@ -1,4 +1,65 @@
-<<<<<<< HEAD
+[4.11.0]
+<i>For an overview of the new features in Cura 4.11, please watch <a href="https://youtu.be/OcFkcDyO5DU">our video</a>.</i>
+
+* Monotonic ordering
+The new Monotonic top/bottom order setting enables users to print parts with smoother top surfaces. This is especially useful for parts that need good aesthetics, such as visual prototypes. Or for parts that benefit from smooth surfaces, such as those that contact-sensitive components. 
+
+* Complete UI refresh
+Look around and you will notice that we have refreshed over 100 icons throughout Ultimaker Cura. The new icons are designed for clarity – resulting in a simpler and more informative slicing experience. Also, when scaling the Ultimaker Cura window, the UI will adapt, resulting in less visual clutter.
+
+* Improved digital library integration
+Collaborative workflows using the Digital Library are now simpler. Every user with a cloud-connected Ultimaker 3D printer can access stored projects. And we have added a “Search” function to make finding files easier.
+
+* Save materials profiles to USB
+Users can now save all third-party material profiles to USB. <i>This feature is for Ultimaker S-line printers only and is especially useful for cloud-connected (or offline) printers.</i>
+
+* Notifications for beta and plugin releases
+Users can now set notification preferences to alert them to new Ultimaker Cura beta and plug-in releases.
+
+* Improve logging of errors in OAuth flow
+When helping a user with log-in problems it is easier to see where the OAuth flow goes wrong.
+
+* Search in the description in the settings visibility menu
+When searching in the settings visibility menu you will also search in the description of the settings.
+
+* Bug fixes:
+- Fixed the setting visibility button to make it easier to click
+- Inform the user that their webcam does not work because they are cloud connected
+- Inform the user that their webcam does not work if the firewall is enabled
+- Fixed a crash when pressing the slice button while context menu is opened 
+- Support non-ASCII character in the Digital Library project name
+- Fixed integer underflow if print is less than half the initial layer height
+- Fixed a bug where infill mesh sometimes default to having walls or skin
+- Fix builds with Python 3.8, contributed by StefanBruens
+- Fix CC settings for PLA
+- Fixed memory leak in Zeroconf 0.25
+- Fixed connecting USB printing with detecting baud-rates, contributed by rrrlasse
+- Fixed crash when Cura crashes on exit
+- Fixed a bug where the infill goes through walls
+- Fixed the version upgrade of preferences file
+- Fixed missing icons in deprecated icons list, contributed by fieldOfView
+- Fixed a crash in CuraEngine when the prime tower is placed in an invalid position
+- Fixed a bug when user is unable to sign in on Linux if a Keyring backend is installed
+- Fixed the rotation direction of the 90 degrees rotation arrows, contributed by fieldOfView
+
+* Printer definitions, profiles and materials:
+- Added SecKit SK-Tank, SK-Go printer definitions, contributed by SecKit
+- Added MP Mini Delta 2 printer definition, contributed by PurpleHullPeas
+- Added Kingroon K3P and K3PS printer definitions, contributed by NoTaMu
+- Added Eryone PLA, PLA Wood, PLA Matte and PETG 1.75mm profiles, contributed by dapostol73
+- Added BIQU BX printer definition, contributed by looxonline
+- Added FLSun Super race printer definitions, contributed by thushan
+- Added Atom 2.0 and Atom Plus printer definitions, contributed by lin-ycv
+- Added PBR 3D Gen-I printer definition, contributed by pbr-research
+- Added Creasee 3D printer definitions, contributed by ivovk9
+- Updated Strateo3D profiles, contributed by ChronosTech
+- Added Voron V0 printer definitions, contributed by jgehrig
+- Updated Liquid profiles, contributed by alexgrigoras
+- Added Farm 2 and Farm2CE printer definitions, contributed by saliery999
+- Added GooFoo and Renkforce print definitions and GooFoo materials, contributed by goofoo3d
+
+*<i>From version 4.11 onwards - Ultimaker Cura is only supported on operating systems actively maintained by their software manufacturer or community. This means Windows 7 and MacOS 10.13 will no longer be supported. Technically this means Ultimaker will stop testing and developing for such operating systems. However, even though it is no longer supported, there is still a high likelihood the application keeps functioning.</i>
+
 [Arachne engine beta]
 <h1>Arachne engine beta</h1>
 
@@ -151,69 +212,7 @@
 Overlapping skin and alternating wall. The extra wall at each alternating step will overlap with the skin
 
 Assertion failure in SkeletalTrapezoidation. Can cause the engine to crash on certain models.
-=======
-[4.11.0]
-<i>For an overview of the new features in Cura 4.11, please watch <a href="https://youtu.be/OcFkcDyO5DU">our video</a>.</i>
-
-* Monotonic ordering
-The new Monotonic top/bottom order setting enables users to print parts with smoother top surfaces. This is especially useful for parts that need good aesthetics, such as visual prototypes. Or for parts that benefit from smooth surfaces, such as those that contact-sensitive components. 
-
-* Complete UI refresh
-Look around and you will notice that we have refreshed over 100 icons throughout Ultimaker Cura. The new icons are designed for clarity – resulting in a simpler and more informative slicing experience. Also, when scaling the Ultimaker Cura window, the UI will adapt, resulting in less visual clutter.
-
-* Improved digital library integration
-Collaborative workflows using the Digital Library are now simpler. Every user with a cloud-connected Ultimaker 3D printer can access stored projects. And we have added a “Search” function to make finding files easier.
-
-* Save materials profiles to USB
-Users can now save all third-party material profiles to USB. <i>This feature is for Ultimaker S-line printers only and is especially useful for cloud-connected (or offline) printers.</i>
-
-* Notifications for beta and plugin releases
-Users can now set notification preferences to alert them to new Ultimaker Cura beta and plug-in releases.
-
-* Improve logging of errors in OAuth flow
-When helping a user with log-in problems it is easier to see where the OAuth flow goes wrong.
-
-* Search in the description in the settings visibility menu
-When searching in the settings visibility menu you will also search in the description of the settings.
-
-* Bug fixes:
-- Fixed the setting visibility button to make it easier to click
-- Inform the user that their webcam does not work because they are cloud connected
-- Inform the user that their webcam does not work if the firewall is enabled
-- Fixed a crash when pressing the slice button while context menu is opened 
-- Support non-ASCII character in the Digital Library project name
-- Fixed integer underflow if print is less than half the initial layer height
-- Fixed a bug where infill mesh sometimes default to having walls or skin
-- Fix builds with Python 3.8, contributed by StefanBruens
-- Fix CC settings for PLA
-- Fixed memory leak in Zeroconf 0.25
-- Fixed connecting USB printing with detecting baud-rates, contributed by rrrlasse
-- Fixed crash when Cura crashes on exit
-- Fixed a bug where the infill goes through walls
-- Fixed the version upgrade of preferences file
-- Fixed missing icons in deprecated icons list, contributed by fieldOfView
-- Fixed a crash in CuraEngine when the prime tower is placed in an invalid position
-- Fixed a bug when user is unable to sign in on Linux if a Keyring backend is installed
-- Fixed the rotation direction of the 90 degrees rotation arrows, contributed by fieldOfView
-
-* Printer definitions, profiles and materials:
-- Added SecKit SK-Tank, SK-Go printer definitions, contributed by SecKit
-- Added MP Mini Delta 2 printer definition, contributed by PurpleHullPeas
-- Added Kingroon K3P and K3PS printer definitions, contributed by NoTaMu
-- Added Eryone PLA, PLA Wood, PLA Matte and PETG 1.75mm profiles, contributed by dapostol73
-- Added BIQU BX printer definition, contributed by looxonline
-- Added FLSun Super race printer definitions, contributed by thushan
-- Added Atom 2.0 and Atom Plus printer definitions, contributed by lin-ycv
-- Added PBR 3D Gen-I printer definition, contributed by pbr-research
-- Added Creasee 3D printer definitions, contributed by ivovk9
-- Updated Strateo3D profiles, contributed by ChronosTech
-- Added Voron V0 printer definitions, contributed by jgehrig
-- Updated Liquid profiles, contributed by alexgrigoras
-- Added Farm 2 and Farm2CE printer definitions, contributed by saliery999
-- Added GooFoo and Renkforce print definitions and GooFoo materials, contributed by goofoo3d
-
-*<i>From version 4.11 onwards - Ultimaker Cura is only supported on operating systems actively maintained by their software manufacturer or community. This means Windows 7 and MacOS 10.13 will no longer be supported. Technically this means Ultimaker will stop testing and developing for such operating systems. However, even though it is no longer supported, there is still a high likelihood the application keeps functioning.</i>
->>>>>>> 8ed2e7bd
+
 
 [4.10.0]
 <i>For an overview of the new features in Cura 4.10, please watch <a href="https://www.youtube.com/watch?v=9PCVeJ_yytk">our video</a>.</i>
@@ -308,18 +307,10 @@
 The ability to have thumbnails embedded. Contributed by Gravedigger7789.
 
 * Add checkbox for Extruder Offsets.
-Ability to enable or disable  the extruder offsets to gcode. This will be enabled by default, unless it is in the printer's def.json file. Contributed by RFBomb. 
+Ability to enable or disable the extruder offsets to gcode. This will be enabled by default, unless it is in the printer's def.json file. Contributed by RFBomb. 
 
 * Cura should work properly on MacOS 'Big Sur' now, afforded by upgrades to Python (to 3.8) and Qt (to 5.15).
 If you had (UX, visual, graphics card) problems, specifically on (newer) MacOS versions, like Big Sur, you should be able to use this new version.
-
-* Known UX issues that will be fixed before final in our current plan
-- Custom menu Materials and Nozzle menu now open at cursor position instead of under the menu button.
-- Visuals of Preference screen are large.
-- Drop downs in Preference screen don't react to mouse-scroll.
-- Default language not selected in Preference screen.
-- Changelog takes long too load.
-- Setting Visibility submenu items in the Preference screen are greyed-out and can't be selected on Mac OSX.
 
 * Bug Fixes
 - Fixed a security vulnerability on windows permitting the openssl library used to launch other programs. Thanks to Xavier Danest for raising this bug.
@@ -351,7 +342,8 @@
 - Fixed message for non manifold models. 
 - Fixed setting category arrows. Contributed by fieldOfView.
 - Fixed metadate tags for 3MF files. 
-- Fixed engine crash when using low-density Cross Infill
+- Fixed engine crash when using low-density Cross Infill.
+- Improved performance of loading .def.json files. 
 
 * Printer definitions, profiles and materials
 - 3DFuel Pro PLA and SnapSupport materials, contributed by grk3010.
@@ -375,6 +367,7 @@
 - TwoTrees Bluer, contributed by WashingtonJunior.
 - Update Hellbot Magna 1 and Hellbot Magna dual, contributed by DevelopmentHellbot.
 - Update Rigid3D and added Rigid3D Mucit2, contributed by mehmetsutas.
+- Update TPU profiles for 0.6mm nozzle of UM2+C.
 - ZAV series, contributed by kimer2002.
 
 [4.8.0]
