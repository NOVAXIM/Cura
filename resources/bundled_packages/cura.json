{
    "3MFReader": {
        "package_info": {
            "package_id": "3MFReader",
            "package_type": "plugin",
            "display_name": "3MF Reader",
            "description": "Provides support for reading 3MF files.",
            "package_version": "1.0.1",
            "sdk_version": "7.9.0",
            "website": "https://ultimaker.com",
            "author": {
                "author_id": "UltimakerPackages",
                "display_name": "Ultimaker B.V.",
                "email": "plugins@ultimaker.com",
                "website": "https://ultimaker.com"
            }
        }
    },
    "3MFWriter": {
        "package_info": {
            "package_id": "3MFWriter",
            "package_type": "plugin",
            "display_name": "3MF Writer",
            "description": "Provides support for writing 3MF files.",
            "package_version": "1.0.1",
            "sdk_version": "7.9.0",
            "website": "https://ultimaker.com",
            "author": {
                "author_id": "UltimakerPackages",
                "display_name": "Ultimaker B.V.",
                "email": "plugins@ultimaker.com",
                "website": "https://ultimaker.com"
            }
        }
    },
    "AMFReader": {
        "package_info": {
            "package_id": "AMFReader",
            "package_type": "plugin",
            "display_name": "AMF Reader",
            "description": "Provides support for reading AMF files.",
            "package_version": "1.0.0",
            "sdk_version": "7.9.0",
            "website": "https://ultimaker.com",
            "author": {
                "author_id": "fieldOfView",
                "display_name": "fieldOfView",
                "email": "plugins@ultimaker.com",
                "website": "https://ultimaker.com"
            }
        }
    },
    "CuraDrive": {
        "package_info": {
            "package_id": "CuraDrive",
            "package_type": "plugin",
            "display_name": "Cura Backups",
            "description": "Backup and restore your configuration.",
            "package_version": "1.2.0",
            "sdk_version": "7.9.0",
            "website": "https://ultimaker.com",
            "author": {
                "author_id": "UltimakerPackages",
                "display_name": "Ultimaker B.V.",
                "email": "plugins@ultimaker.com",
                "website": "https://ultimaker.com"
            }
        }
    },
    "CuraEngineBackend": {
        "package_info": {
            "package_id": "CuraEngineBackend",
            "package_type": "plugin",
            "display_name": "CuraEngine Backend",
            "description": "Provides the link to the CuraEngine slicing backend.",
            "package_version": "1.0.1",
            "sdk_version": "7.9.0",
            "website": "https://ultimaker.com",
            "author": {
                "author_id": "UltimakerPackages",
                "display_name": "Ultimaker B.V.",
                "email": "plugins@ultimaker.com",
                "website": "https://ultimaker.com"
            }
        }
    },
    "CuraProfileReader": {
        "package_info": {
            "package_id": "CuraProfileReader",
            "package_type": "plugin",
            "display_name": "Cura Profile Reader",
            "description": "Provides support for importing Cura profiles.",
            "package_version": "1.0.1",
            "sdk_version": "7.9.0",
            "website": "https://ultimaker.com",
            "author": {
                "author_id": "UltimakerPackages",
                "display_name": "Ultimaker B.V.",
                "email": "plugins@ultimaker.com",
                "website": "https://ultimaker.com"
            }
        }
    },
    "CuraProfileWriter": {
        "package_info": {
            "package_id": "CuraProfileWriter",
            "package_type": "plugin",
            "display_name": "Cura Profile Writer",
            "description": "Provides support for exporting Cura profiles.",
            "package_version": "1.0.1",
            "sdk_version": "7.9.0",
            "website": "https://ultimaker.com",
            "author": {
                "author_id": "UltimakerPackages",
                "display_name": "Ultimaker B.V.",
                "email": "plugins@ultimaker.com",
                "website": "https://ultimaker.com"
            }
        }
    },
    "DigitalLibrary": {
        "package_info": {
            "package_id": "DigitalLibrary",
            "package_type": "plugin",
            "display_name": "Ultimaker Digital Library",
            "description": "Connects to the Digital Library, allowing Cura to open files from and save files to the Digital Library.",
            "package_version": "1.1.0",
            "sdk_version": "7.9.0",
            "website": "https://ultimaker.com",
            "author": {
                "author_id": "UltimakerPackages",
                "display_name": "Ultimaker B.V.",
                "email": "plugins@ultimaker.com",
                "website": "https://ultimaker.com"
            }
        }
    },
    "FirmwareUpdateChecker": {
        "package_info": {
            "package_id": "FirmwareUpdateChecker",
            "package_type": "plugin",
            "display_name": "Firmware Update Checker",
            "description": "Checks for firmware updates.",
            "package_version": "1.0.1",
            "sdk_version": "7.9.0",
            "website": "https://ultimaker.com",
            "author": {
                "author_id": "UltimakerPackages",
                "display_name": "Ultimaker B.V.",
                "email": "plugins@ultimaker.com",
                "website": "https://ultimaker.com"
            }
        }
    },
    "FirmwareUpdater": {
        "package_info": {
            "package_id": "FirmwareUpdater",
            "package_type": "plugin",
            "display_name": "Firmware Updater",
            "description": "Provides a machine actions for updating firmware.",
            "package_version": "1.0.1",
            "sdk_version": "7.9.0",
            "website": "https://ultimaker.com",
            "author": {
                "author_id": "UltimakerPackages",
                "display_name": "Ultimaker B.V.",
                "email": "plugins@ultimaker.com",
                "website": "https://ultimaker.com"
            }
        }
    },
    "GCodeGzReader": {
        "package_info": {
            "package_id": "GCodeGzReader",
            "package_type": "plugin",
            "display_name": "Compressed G-code Reader",
            "description": "Reads g-code from a compressed archive.",
            "package_version": "1.0.1",
            "sdk_version": "7.9.0",
            "website": "https://ultimaker.com",
            "author": {
                "author_id": "UltimakerPackages",
                "display_name": "Ultimaker B.V.",
                "email": "plugins@ultimaker.com",
                "website": "https://ultimaker.com"
            }
        }
    },
    "GCodeGzWriter": {
        "package_info": {
            "package_id": "GCodeGzWriter",
            "package_type": "plugin",
            "display_name": "Compressed G-code Writer",
            "description": "Writes g-code to a compressed archive.",
            "package_version": "1.0.1",
            "sdk_version": "7.9.0",
            "website": "https://ultimaker.com",
            "author": {
                "author_id": "UltimakerPackages",
                "display_name": "Ultimaker B.V.",
                "email": "plugins@ultimaker.com",
                "website": "https://ultimaker.com"
            }
        }
    },
    "GCodeProfileReader": {
        "package_info": {
            "package_id": "GCodeProfileReader",
            "package_type": "plugin",
            "display_name": "G-Code Profile Reader",
            "description": "Provides support for importing profiles from g-code files.",
            "package_version": "1.0.1",
            "sdk_version": "7.9.0",
            "website": "https://ultimaker.com",
            "author": {
                "author_id": "UltimakerPackages",
                "display_name": "Ultimaker B.V.",
                "email": "plugins@ultimaker.com",
                "website": "https://ultimaker.com"
            }
        }
    },
    "GCodeReader": {
        "package_info": {
            "package_id": "GCodeReader",
            "package_type": "plugin",
            "display_name": "G-Code Reader",
            "description": "Allows loading and displaying G-code files.",
            "package_version": "1.0.1",
            "sdk_version": "7.9.0",
            "website": "https://ultimaker.com",
            "author": {
                "author_id": "VictorLarchenko",
                "display_name": "Victor Larchenko",
                "email": "plugins@ultimaker.com",
                "website": "https://ultimaker.com"
            }
        }
    },
    "GCodeWriter": {
        "package_info": {
            "package_id": "GCodeWriter",
            "package_type": "plugin",
            "display_name": "G-Code Writer",
            "description": "Writes g-code to a file.",
            "package_version": "1.0.1",
            "sdk_version": "7.9.0",
            "website": "https://ultimaker.com",
            "author": {
                "author_id": "UltimakerPackages",
                "display_name": "Ultimaker B.V.",
                "email": "plugins@ultimaker.com",
                "website": "https://ultimaker.com"
            }
        }
    },
    "ImageReader": {
        "package_info": {
            "package_id": "ImageReader",
            "package_type": "plugin",
            "display_name": "Image Reader",
            "description": "Enables ability to generate printable geometry from 2D image files.",
            "package_version": "1.0.1",
            "sdk_version": "7.9.0",
            "website": "https://ultimaker.com",
            "author": {
                "author_id": "UltimakerPackages",
                "display_name": "Ultimaker B.V.",
                "email": "plugins@ultimaker.com",
                "website": "https://ultimaker.com"
            }
        }
    },
    "LegacyProfileReader": {
        "package_info": {
            "package_id": "LegacyProfileReader",
            "package_type": "plugin",
            "display_name": "Legacy Cura Profile Reader",
            "description": "Provides support for importing profiles from legacy Cura versions.",
            "package_version": "1.0.1",
            "sdk_version": "7.9.0",
            "website": "https://ultimaker.com",
            "author": {
                "author_id": "UltimakerPackages",
                "display_name": "Ultimaker B.V.",
                "email": "plugins@ultimaker.com",
                "website": "https://ultimaker.com"
            }
        }
    },
    "MachineSettingsAction": {
        "package_info": {
            "package_id": "MachineSettingsAction",
            "package_type": "plugin",
            "display_name": "Machine Settings Action",
            "description": "Provides a way to change machine settings (such as build volume, nozzle size, etc.).",
            "package_version": "1.0.1",
            "sdk_version": "7.9.0",
            "website": "https://ultimaker.com",
            "author": {
                "author_id": "fieldOfView",
                "display_name": "fieldOfView",
                "email": null,
                "website": "https://ultimaker.com"
            }
        }
    },
    "ModelChecker": {
        "package_info": {
            "package_id": "ModelChecker",
            "package_type": "plugin",
            "display_name": "Model Checker",
            "description": "Checks models and print configuration for possible printing issues and give suggestions.",
            "package_version": "1.0.1",
            "sdk_version": "7.9.0",
            "website": "https://ultimaker.com",
            "author": {
                "author_id": "UltimakerPackages",
                "display_name": "Ultimaker B.V.",
                "email": "plugins@ultimaker.com",
                "website": "https://ultimaker.com"
            }
        }
    },
    "MonitorStage": {
        "package_info": {
            "package_id": "MonitorStage",
            "package_type": "plugin",
            "display_name": "Monitor Stage",
            "description": "Provides a monitor stage in Cura.",
            "package_version": "1.0.1",
            "sdk_version": "7.9.0",
            "website": "https://ultimaker.com",
            "author": {
                "author_id": "UltimakerPackages",
                "display_name": "Ultimaker B.V.",
                "email": "plugins@ultimaker.com",
                "website": "https://ultimaker.com"
            }
        }
    },
    "PerObjectSettingsTool": {
        "package_info": {
            "package_id": "PerObjectSettingsTool",
            "package_type": "plugin",
            "display_name": "Per-Object Settings Tool",
            "description": "Provides the per-model settings.",
            "package_version": "1.0.1",
            "sdk_version": "7.9.0",
            "website": "https://ultimaker.com",
            "author": {
                "author_id": "UltimakerPackages",
                "display_name": "Ultimaker B.V.",
                "email": "plugins@ultimaker.com",
                "website": "https://ultimaker.com"
            }
        }
    },
    "PostProcessingPlugin": {
        "package_info": {
            "package_id": "PostProcessingPlugin",
            "package_type": "plugin",
            "display_name": "Post Processing",
            "description": "Extension that allows for user created scripts for post processing.",
            "package_version": "2.2.1",
            "sdk_version": "7.9.0",
            "website": "https://ultimaker.com",
            "author": {
                "author_id": "UltimakerPackages",
                "display_name": "Ultimaker B.V.",
                "email": "plugins@ultimaker.com",
                "website": "https://ultimaker.com"
            }
        }
    },
    "PrepareStage": {
        "package_info": {
            "package_id": "PrepareStage",
            "package_type": "plugin",
            "display_name": "Prepare Stage",
            "description": "Provides a prepare stage in Cura.",
            "package_version": "1.0.1",
            "sdk_version": "7.9.0",
            "website": "https://ultimaker.com",
            "author": {
                "author_id": "UltimakerPackages",
                "display_name": "Ultimaker B.V.",
                "email": "plugins@ultimaker.com",
                "website": "https://ultimaker.com"
            }
        }
    },
    "PreviewStage": {
        "package_info": {
            "package_id": "PreviewStage",
            "package_type": "plugin",
            "display_name": "Preview Stage",
            "description": "Provides a preview stage in Cura.",
            "package_version": "1.0.1",
            "sdk_version": "7.9.0",
            "website": "https://ultimaker.com",
            "author": {
                "author_id": "UltimakerPackages",
                "display_name": "Ultimaker B.V.",
                "email": "plugins@ultimaker.com",
                "website": "https://ultimaker.com"
            }
        }
    },
    "RemovableDriveOutputDevice": {
        "package_info": {
            "package_id": "RemovableDriveOutputDevice",
            "package_type": "plugin",
            "display_name": "Removable Drive Output Device",
            "description": "Provides removable drive hotplugging and writing support.",
            "package_version": "1.0.1",
            "sdk_version": "7.9.0",
            "website": "https://ultimaker.com",
            "author": {
                "author_id": "UltimakerPackages",
                "display_name": "Ultimaker B.V.",
                "email": "plugins@ultimaker.com",
                "website": "https://ultimaker.com"
            }
        }
    },
    "SentryLogger": {
        "package_info": {
            "package_id": "SentryLogger",
            "package_type": "plugin",
            "display_name": "Sentry Logger",
            "description": "Logs certain events so that they can be used by the crash reporter",
            "package_version": "1.0.0",
            "sdk_version": "7.9.0",
            "website": "https://ultimaker.com",
            "author": {
                "author_id": "UltimakerPackages",
                "display_name": "Ultimaker B.V.",
                "email": "plugins@ultimaker.com",
                "website": "https://ultimaker.com"
            }
        }
    },
    "SimulationView": {
        "package_info": {
            "package_id": "SimulationView",
            "package_type": "plugin",
            "display_name": "Simulation View",
            "description": "Provides the Simulation view.",
            "package_version": "1.0.1",
            "sdk_version": "7.9.0",
            "website": "https://ultimaker.com",
            "author": {
                "author_id": "UltimakerPackages",
                "display_name": "Ultimaker B.V.",
                "email": "plugins@ultimaker.com",
                "website": "https://ultimaker.com"
            }
        }
    },
    "SliceInfoPlugin": {
        "package_info": {
            "package_id": "SliceInfoPlugin",
            "package_type": "plugin",
            "display_name": "Slice Info",
            "description": "Submits anonymous slice info. Can be disabled through preferences.",
            "package_version": "1.0.1",
            "sdk_version": "7.9.0",
            "website": "https://ultimaker.com",
            "author": {
                "author_id": "UltimakerPackages",
                "display_name": "Ultimaker B.V.",
                "email": "plugins@ultimaker.com",
                "website": "https://ultimaker.com"
            }
        }
    },
    "SolidView": {
        "package_info": {
            "package_id": "SolidView",
            "package_type": "plugin",
            "display_name": "Solid View",
            "description": "Provides a normal solid mesh view.",
            "package_version": "1.0.1",
            "sdk_version": "7.9.0",
            "website": "https://ultimaker.com",
            "author": {
                "author_id": "UltimakerPackages",
                "display_name": "Ultimaker B.V.",
                "email": "plugins@ultimaker.com",
                "website": "https://ultimaker.com"
            }
        }
    },
    "SupportEraser": {
        "package_info": {
            "package_id": "SupportEraser",
            "package_type": "plugin",
            "display_name": "Support Eraser Tool",
            "description": "Creates an eraser mesh to block the printing of support in certain places.",
            "package_version": "1.0.1",
            "sdk_version": "7.9.0",
            "website": "https://ultimaker.com",
            "author": {
                "author_id": "UltimakerPackages",
                "display_name": "Ultimaker B.V.",
                "email": "plugins@ultimaker.com",
                "website": "https://ultimaker.com"
            }
        }
    },
    "TrimeshReader": {
        "package_info": {
            "package_id": "TrimeshReader",
            "package_type": "plugin",
            "display_name": "Trimesh Reader",
            "description": "Provides support for reading model files.",
            "package_version": "1.0.0",
            "sdk_version": "7.9.0",
            "website": "https://ultimaker.com",
            "author": {
                "author_id": "UltimakerPackages",
                "display_name": "Ultimaker B.V.",
                "email": "plugins@ultimaker.com",
                "website": "https://ultimaker.com"
            }
        }
    },
    "Marketplace": {
        "package_info": {
            "package_id": "Marketplace",
            "package_type": "plugin",
            "display_name": "Marketplace",
            "description": "Find, manage and install new Cura packages.",
<<<<<<< HEAD
            "package_version": "1.0.0",
            "sdk_version": "7.8.0",
=======
            "package_version": "1.0.1",
            "sdk_version": "7.9.0",
>>>>>>> 7692a6db
            "website": "https://ultimaker.com",
            "author": {
                "author_id": "UltimakerPackages",
                "display_name": "Ultimaker B.V.",
                "email": "plugins@ultimaker.com",
                "website": "https://ultimaker.com"
            }
        }
    },
    "UFPReader": {
        "package_info": {
            "package_id": "UFPReader",
            "package_type": "plugin",
            "display_name": "UFP Reader",
            "description": "Provides support for reading Ultimaker Format Packages.",
            "package_version": "1.0.0",
            "sdk_version": "7.9.0",
            "website": "https://ultimaker.com",
            "author": {
                "author_id": "UltimakerPackages",
                "display_name": "Ultimaker B.V.",
                "email": "plugins@ultimaker.com",
                "website": "https://ultimaker.com"
            }
        }
    },
    "UFPWriter": {
        "package_info": {
            "package_id": "UFPWriter",
            "package_type": "plugin",
            "display_name": "UFP Writer",
            "description": "Provides support for writing Ultimaker Format Packages.",
            "package_version": "1.0.1",
            "sdk_version": "7.9.0",
            "website": "https://ultimaker.com",
            "author": {
                "author_id": "UltimakerPackages",
                "display_name": "Ultimaker B.V.",
                "email": "plugins@ultimaker.com",
                "website": "https://ultimaker.com"
            }
        }
    },
    "UltimakerMachineActions": {
        "package_info": {
            "package_id": "UltimakerMachineActions",
            "package_type": "plugin",
            "display_name": "Ultimaker Machine Actions",
            "description": "Provides machine actions for Ultimaker machines (such as bed leveling wizard, selecting upgrades, etc.).",
            "package_version": "1.0.1",
            "sdk_version": "7.9.0",
            "website": "https://ultimaker.com",
            "author": {
                "author_id": "UltimakerPackages",
                "display_name": "Ultimaker B.V.",
                "email": "plugins@ultimaker.com",
                "website": "https://ultimaker.com"
            }
        }
    },
    "UM3NetworkPrinting": {
        "package_info": {
            "package_id": "UM3NetworkPrinting",
            "package_type": "plugin",
            "display_name": "UM3 Network Printing",
            "description": "Manages network connections to Ultimaker 3 printers.",
            "package_version": "1.0.1",
            "sdk_version": "7.9.0",
            "website": "https://ultimaker.com",
            "author": {
                "author_id": "UltimakerPackages",
                "display_name": "Ultimaker B.V.",
                "email": "plugins@ultimaker.com",
                "website": "https://ultimaker.com"
            }
        }
    },
    "USBPrinting": {
        "package_info": {
            "package_id": "USBPrinting",
            "package_type": "plugin",
            "display_name": "USB Printing",
            "description": "Accepts G-Code and sends them to a printer. Plugin can also update firmware.",
            "package_version": "1.0.2",
            "sdk_version": "7.9.0",
            "website": "https://ultimaker.com",
            "author": {
                "author_id": "UltimakerPackages",
                "display_name": "Ultimaker B.V.",
                "email": "plugins@ultimaker.com",
                "website": "https://ultimaker.com"
            }
        }
    },
    "VersionUpgrade21to22": {
        "package_info": {
            "package_id": "VersionUpgrade21to22",
            "package_type": "plugin",
            "display_name": "Version Upgrade 2.1 to 2.2",
            "description": "Upgrades configurations from Cura 2.1 to Cura 2.2.",
            "package_version": "1.0.1",
            "sdk_version": "7.9.0",
            "website": "https://ultimaker.com",
            "author": {
                "author_id": "UltimakerPackages",
                "display_name": "Ultimaker B.V.",
                "email": "plugins@ultimaker.com",
                "website": "https://ultimaker.com"
            }
        }
    },
    "VersionUpgrade22to24": {
        "package_info": {
            "package_id": "VersionUpgrade22to24",
            "package_type": "plugin",
            "display_name": "Version Upgrade 2.2 to 2.4",
            "description": "Upgrades configurations from Cura 2.2 to Cura 2.4.",
            "package_version": "1.0.1",
            "sdk_version": "7.9.0",
            "website": "https://ultimaker.com",
            "author": {
                "author_id": "UltimakerPackages",
                "display_name": "Ultimaker B.V.",
                "email": "plugins@ultimaker.com",
                "website": "https://ultimaker.com"
            }
        }
    },
    "VersionUpgrade25to26": {
        "package_info": {
            "package_id": "VersionUpgrade25to26",
            "package_type": "plugin",
            "display_name": "Version Upgrade 2.5 to 2.6",
            "description": "Upgrades configurations from Cura 2.5 to Cura 2.6.",
            "package_version": "1.0.1",
            "sdk_version": "7.9.0",
            "website": "https://ultimaker.com",
            "author": {
                "author_id": "UltimakerPackages",
                "display_name": "Ultimaker B.V.",
                "email": "plugins@ultimaker.com",
                "website": "https://ultimaker.com"
            }
        }
    },
    "VersionUpgrade26to27": {
        "package_info": {
            "package_id": "VersionUpgrade26to27",
            "package_type": "plugin",
            "display_name": "Version Upgrade 2.6 to 2.7",
            "description": "Upgrades configurations from Cura 2.6 to Cura 2.7.",
            "package_version": "1.0.1",
            "sdk_version": "7.9.0",
            "website": "https://ultimaker.com",
            "author": {
                "author_id": "UltimakerPackages",
                "display_name": "Ultimaker B.V.",
                "email": "plugins@ultimaker.com",
                "website": "https://ultimaker.com"
            }
        }
    },
    "VersionUpgrade27to30": {
        "package_info": {
            "package_id": "VersionUpgrade27to30",
            "package_type": "plugin",
            "display_name": "Version Upgrade 2.7 to 3.0",
            "description": "Upgrades configurations from Cura 2.7 to Cura 3.0.",
            "package_version": "1.0.1",
            "sdk_version": "7.9.0",
            "website": "https://ultimaker.com",
            "author": {
                "author_id": "UltimakerPackages",
                "display_name": "Ultimaker B.V.",
                "email": "plugins@ultimaker.com",
                "website": "https://ultimaker.com"
            }
        }
    },
    "VersionUpgrade30to31": {
        "package_info": {
            "package_id": "VersionUpgrade30to31",
            "package_type": "plugin",
            "display_name": "Version Upgrade 3.0 to 3.1",
            "description": "Upgrades configurations from Cura 3.0 to Cura 3.1.",
            "package_version": "1.0.1",
            "sdk_version": "7.9.0",
            "website": "https://ultimaker.com",
            "author": {
                "author_id": "UltimakerPackages",
                "display_name": "Ultimaker B.V.",
                "email": "plugins@ultimaker.com",
                "website": "https://ultimaker.com"
            }
        }
    },
    "VersionUpgrade32to33": {
        "package_info": {
            "package_id": "VersionUpgrade32to33",
            "package_type": "plugin",
            "display_name": "Version Upgrade 3.2 to 3.3",
            "description": "Upgrades configurations from Cura 3.2 to Cura 3.3.",
            "package_version": "1.0.1",
            "sdk_version": "7.9.0",
            "website": "https://ultimaker.com",
            "author": {
                "author_id": "UltimakerPackages",
                "display_name": "Ultimaker B.V.",
                "email": "plugins@ultimaker.com",
                "website": "https://ultimaker.com"
            }
        }
    },
    "VersionUpgrade33to34": {
        "package_info": {
            "package_id": "VersionUpgrade33to34",
            "package_type": "plugin",
            "display_name": "Version Upgrade 3.3 to 3.4",
            "description": "Upgrades configurations from Cura 3.3 to Cura 3.4.",
            "package_version": "1.0.1",
            "sdk_version": "7.9.0",
            "website": "https://ultimaker.com",
            "author": {
                "author_id": "UltimakerPackages",
                "display_name": "Ultimaker B.V.",
                "email": "plugins@ultimaker.com",
                "website": "https://ultimaker.com"
            }
        }
    },
    "VersionUpgrade34to35": {
        "package_info": {
            "package_id": "VersionUpgrade34to35",
            "package_type": "plugin",
            "display_name": "Version Upgrade 3.4 to 3.5",
            "description": "Upgrades configurations from Cura 3.4 to Cura 3.5.",
            "package_version": "1.0.1",
            "sdk_version": "7.9.0",
            "website": "https://ultimaker.com",
            "author": {
                "author_id": "UltimakerPackages",
                "display_name": "Ultimaker B.V.",
                "email": "plugins@ultimaker.com",
                "website": "https://ultimaker.com"
            }
        }
    },
    "VersionUpgrade35to40": {
        "package_info": {
            "package_id": "VersionUpgrade35to40",
            "package_type": "plugin",
            "display_name": "Version Upgrade 3.5 to 4.0",
            "description": "Upgrades configurations from Cura 3.5 to Cura 4.0.",
            "package_version": "1.0.0",
            "sdk_version": "7.9.0",
            "website": "https://ultimaker.com",
            "author": {
                "author_id": "UltimakerPackages",
                "display_name": "Ultimaker B.V.",
                "email": "plugins@ultimaker.com",
                "website": "https://ultimaker.com"
            }
        }
    },
    "VersionUpgrade40to41": {
        "package_info": {
            "package_id": "VersionUpgrade40to41",
            "package_type": "plugin",
            "display_name": "Version Upgrade 4.0 to 4.1",
            "description": "Upgrades configurations from Cura 4.0 to Cura 4.1.",
            "package_version": "1.0.1",
            "sdk_version": "7.9.0",
            "website": "https://ultimaker.com",
            "author": {
                "author_id": "UltimakerPackages",
                "display_name": "Ultimaker B.V.",
                "email": "plugins@ultimaker.com",
                "website": "https://ultimaker.com"
            }
        }
    },
    "VersionUpgrade41to42": {
        "package_info": {
            "package_id": "VersionUpgrade41to42",
            "package_type": "plugin",
            "display_name": "Version Upgrade 4.1 to 4.2",
            "description": "Upgrades configurations from Cura 4.1 to Cura 4.2.",
            "package_version": "1.0.0",
            "sdk_version": "7.9.0",
            "website": "https://ultimaker.com",
            "author": {
                "author_id": "UltimakerPackages",
                "display_name": "Ultimaker B.V.",
                "email": "plugins@ultimaker.com",
                "website": "https://ultimaker.com"
            }
        }
    },
    "VersionUpgrade42to43": {
        "package_info": {
            "package_id": "VersionUpgrade42to43",
            "package_type": "plugin",
            "display_name": "Version Upgrade 4.2 to 4.3",
            "description": "Upgrades configurations from Cura 4.2 to Cura 4.3.",
            "package_version": "1.0.0",
            "sdk_version": "7.9.0",
            "website": "https://ultimaker.com",
            "author": {
                "author_id": "UltimakerPackages",
                "display_name": "Ultimaker B.V.",
                "email": "plugins@ultimaker.com",
                "website": "https://ultimaker.com"
            }
        }
    },
    "VersionUpgrade43to44": {
        "package_info": {
            "package_id": "VersionUpgrade43to44",
            "package_type": "plugin",
            "display_name": "Version Upgrade 4.3 to 4.4",
            "description": "Upgrades configurations from Cura 4.3 to Cura 4.4.",
            "package_version": "1.0.0",
            "sdk_version": "7.9.0",
            "website": "https://ultimaker.com",
            "author": {
                "author_id": "UltimakerPackages",
                "display_name": "Ultimaker B.V.",
                "email": "plugins@ultimaker.com",
                "website": "https://ultimaker.com"
            }
        }
    },
    "VersionUpgrade44to45": {
        "package_info": {
            "package_id": "VersionUpgrade44to45",
            "package_type": "plugin",
            "display_name": "Version Upgrade 4.4 to 4.5",
            "description": "Upgrades configurations from Cura 4.4 to Cura 4.5.",
            "package_version": "1.0.0",
            "sdk_version": "7.9.0",
            "website": "https://ultimaker.com",
            "author": {
                "author_id": "UltimakerPackages",
                "display_name": "Ultimaker B.V.",
                "email": "plugins@ultimaker.com",
                "website": "https://ultimaker.com"
            }
        }
    },
    "VersionUpgrade45to46": {
        "package_info": {
            "package_id": "VersionUpgrade45to46",
            "package_type": "plugin",
            "display_name": "Version Upgrade 4.5 to 4.6",
            "description": "Upgrades configurations from Cura 4.5 to Cura 4.6.",
            "package_version": "1.0.0",
            "sdk_version": "7.9.0",
            "website": "https://ultimaker.com",
            "author": {
                "author_id": "UltimakerPackages",
                "display_name": "Ultimaker B.V.",
                "email": "plugins@ultimaker.com",
                "website": "https://ultimaker.com"
            }
        }
    },
    "VersionUpgrade460to462": {
        "package_info": {
            "package_id": "VersionUpgrade460to462",
            "package_type": "plugin",
            "display_name": "Version Upgrade 4.6.0 to 4.6.2",
            "description": "Upgrades configurations from Cura 4.6.0 to Cura 4.6.2.",
            "package_version": "1.0.0",
            "sdk_version": "7.9.0",
            "website": "https://ultimaker.com",
            "author": {
                "author_id": "UltimakerPackages",
                "display_name": "Ultimaker B.V.",
                "email": "plugins@ultimaker.com",
                "website": "https://ultimaker.com"
            }
        }
    },
    "VersionUpgrade462to47": {
        "package_info": {
            "package_id": "VersionUpgrade462to47",
            "package_type": "plugin",
            "display_name": "Version Upgrade 4.6.2 to 4.7",
            "description": "Upgrades configurations from Cura 4.6.2 to Cura 4.7.",
            "package_version": "1.0.0",
            "sdk_version": "7.9.0",
            "website": "https://ultimaker.com",
            "author": {
                "author_id": "UltimakerPackages",
                "display_name": "Ultimaker B.V.",
                "email": "plugins@ultimaker.com",
                "website": "https://ultimaker.com"
            }
        }
    },
    "VersionUpgrade47to48": {
        "package_info": {
            "package_id": "VersionUpgrade47to48",
            "package_type": "plugin",
            "display_name": "Version Upgrade 4.7.0 to 4.8.0",
            "description": "Upgrades configurations from Cura 4.7.0 to Cura 4.8.0",
            "package_version": "1.0.0",
            "sdk_version": "7.9.0",
            "website": "https://ultimaker.com",
            "author": {
                "author_id": "UltimakerPackages",
                "display_name": "Ultimaker B.V.",
                "email": "plugins@ultimaker.com",
                "website": "https://ultimaker.com"
            }
        }
    },
    "VersionUpgrade48to49": {
        "package_info": {
            "package_id": "VersionUpgrade48to49",
            "package_type": "plugin",
            "display_name": "Version Upgrade 4.8.0 to 4.9.0",
            "description": "Upgrades configurations from Cura 4.8.0 to Cura 4.9.0",
            "package_version": "1.0.0",
            "sdk_version": "7.9.0",
            "website": "https://ultimaker.com",
            "author": {
                "author_id": "UltimakerPackages",
                "display_name": "Ultimaker B.V.",
                "email": "plugins@ultimaker.com",
                "website": "https://ultimaker.com"
            }
        }
    },
    "VersionUpgrade49to410": {
        "package_info": {
            "package_id": "VersionUpgrade49to410",
            "package_type": "plugin",
            "display_name": "Version Upgrade 4.9 to 4.10",
            "description": "Upgrades configurations from Cura 4.9 to Cura 4.10",
            "package_version": "1.0.0",
            "sdk_version": 7,
            "sdk_version_semver": "7.9.0",
            "website": "https://ultimaker.com",
            "author": {
                "author_id": "UltimakerPackages",
                "display_name": "Ultimaker B.V.",
                "email": "plugins@ultimaker.com",
                "website": "https://ultimaker.com"
            }
        }
    },
    "VersionUpgrade411to412": {
        "package_info": {
            "package_id": "VersionUpgrade411to412",
            "package_type": "plugin",
            "display_name": "Version Upgrade 4.11 to 4.12",
            "description": "Upgrades configurations from Cura 4.11 to Cura 4.12",
            "package_version": "1.0.0",
            "sdk_version": 7,
            "sdk_version_semver": "7.7.0",
            "website": "https://ultimaker.com",
            "author": {
                "author_id": "UltimakerPackages",
                "display_name": "Ultimaker B.V.",
                "email": "plugins@ultimaker.com",
                "website": "https://ultimaker.com"
            }
        }
    },
    "X3DReader": {
        "package_info": {
            "package_id": "X3DReader",
            "package_type": "plugin",
            "display_name": "X3D Reader",
            "description": "Provides support for reading X3D files.",
            "package_version": "1.0.1",
            "sdk_version": "7.9.0",
            "website": "https://ultimaker.com",
            "author": {
                "author_id": "SevaAlekseyev",
                "display_name": "Seva Alekseyev",
                "email": "plugins@ultimaker.com",
                "website": "https://ultimaker.com"
            }
        }
    },
    "XmlMaterialProfile": {
        "package_info": {
            "package_id": "XMLMaterialProfile",
            "package_type": "plugin",
            "display_name": "XML Material Profiles",
            "description": "Provides capabilities to read and write XML-based material profiles.",
            "package_version": "1.0.1",
            "sdk_version": "7.9.0",
            "website": "https://ultimaker.com",
            "author": {
                "author_id": "UltimakerPackages",
                "display_name": "Ultimaker B.V.",
                "email": "plugins@ultimaker.com",
                "website": "https://ultimaker.com"
            }
        }
    },
    "XRayView": {
        "package_info": {
            "package_id": "XRayView",
            "package_type": "plugin",
            "display_name": "X-Ray View",
            "description": "Provides the X-Ray view.",
            "package_version": "1.0.1",
            "sdk_version": "7.9.0",
            "website": "https://ultimaker.com",
            "author": {
                "author_id": "UltimakerPackages",
                "display_name": "Ultimaker B.V.",
                "email": "plugins@ultimaker.com",
                "website": "https://ultimaker.com"
            }
        }
    },
    "GenericABS": {
        "package_info": {
            "package_id": "GenericABS",
            "package_type": "material",
            "display_name": "Generic ABS",
            "description": "The generic ABS profile which other profiles can be based upon.",
            "package_version": "1.4.0",
            "sdk_version": "7.9.0",
            "website": "https://github.com/Ultimaker/fdm_materials",
            "author": {
                "author_id": "Generic",
                "display_name": "Generic",
                "email": "materials@ultimaker.com",
                "website": "https://github.com/Ultimaker/fdm_materials",
                "description": "Professional 3D printing made accessible."
            }
        }
    },
    "GenericBAM": {
        "package_info": {
            "package_id": "GenericBAM",
            "package_type": "material",
            "display_name": "Generic BAM",
            "description": "The generic BAM profile which other profiles can be based upon.",
            "package_version": "1.4.0",
            "sdk_version": "7.9.0",
            "website": "https://github.com/Ultimaker/fdm_materials",
            "author": {
                "author_id": "Generic",
                "display_name": "Generic",
                "email": "materials@ultimaker.com",
                "website": "https://github.com/Ultimaker/fdm_materials",
                "description": "Professional 3D printing made accessible."
            }
        }
    },
    "GenericCFFCPE": {
        "package_info": {
            "package_id": "GenericCFFCPE",
            "package_type": "material",
            "display_name": "Generic CFF CPE",
            "description": "The generic CFF CPE profile which other profiles can be based upon.",
            "package_version": "1.4.0",
            "sdk_version": "7.9.0",
            "website": "https://github.com/Ultimaker/fdm_materials",
            "author": {
                "author_id": "Generic",
                "display_name": "Generic",
                "email": "materials@ultimaker.com",
                "website": "https://github.com/Ultimaker/fdm_materials",
                "description": "Professional 3D printing made accessible."
            }
        }
    },
    "GenericCFFPA": {
        "package_info": {
            "package_id": "GenericCFFPA",
            "package_type": "material",
            "display_name": "Generic CFF PA",
            "description": "The generic CFF PA profile which other profiles can be based upon.",
            "package_version": "1.4.0",
            "sdk_version": "7.9.0",
            "website": "https://github.com/Ultimaker/fdm_materials",
            "author": {
                "author_id": "Generic",
                "display_name": "Generic",
                "email": "materials@ultimaker.com",
                "website": "https://github.com/Ultimaker/fdm_materials",
                "description": "Professional 3D printing made accessible."
            }
        }
    },
    "GenericCPE": {
        "package_info": {
            "package_id": "GenericCPE",
            "package_type": "material",
            "display_name": "Generic CPE",
            "description": "The generic CPE profile which other profiles can be based upon.",
            "package_version": "1.4.0",
            "sdk_version": "7.9.0",
            "website": "https://github.com/Ultimaker/fdm_materials",
            "author": {
                "author_id": "Generic",
                "display_name": "Generic",
                "email": "materials@ultimaker.com",
                "website": "https://github.com/Ultimaker/fdm_materials",
                "description": "Professional 3D printing made accessible."
            }
        }
    },
    "GenericCPEPlus": {
        "package_info": {
            "package_id": "GenericCPEPlus",
            "package_type": "material",
            "display_name": "Generic CPE+",
            "description": "The generic CPE+ profile which other profiles can be based upon.",
            "package_version": "1.4.0",
            "sdk_version": "7.9.0",
            "website": "https://github.com/Ultimaker/fdm_materials",
            "author": {
                "author_id": "Generic",
                "display_name": "Generic",
                "email": "materials@ultimaker.com",
                "website": "https://github.com/Ultimaker/fdm_materials",
                "description": "Professional 3D printing made accessible."
            }
        }
    },
    "GenericGFFCPE": {
        "package_info": {
            "package_id": "GenericGFFCPE",
            "package_type": "material",
            "display_name": "Generic GFF CPE",
            "description": "The generic GFF CPE profile which other profiles can be based upon.",
            "package_version": "1.4.0",
            "sdk_version": "7.9.0",
            "website": "https://github.com/Ultimaker/fdm_materials",
            "author": {
                "author_id": "Generic",
                "display_name": "Generic",
                "email": "materials@ultimaker.com",
                "website": "https://github.com/Ultimaker/fdm_materials",
                "description": "Professional 3D printing made accessible."
            }
        }
    },
    "GenericGFFPA": {
        "package_info": {
            "package_id": "GenericGFFPA",
            "package_type": "material",
            "display_name": "Generic GFF PA",
            "description": "The generic GFF PA profile which other profiles can be based upon.",
            "package_version": "1.4.0",
            "sdk_version": "7.9.0",
            "website": "https://github.com/Ultimaker/fdm_materials",
            "author": {
                "author_id": "Generic",
                "display_name": "Generic",
                "email": "materials@ultimaker.com",
                "website": "https://github.com/Ultimaker/fdm_materials",
                "description": "Professional 3D printing made accessible."
            }
        }
    },
    "GenericHIPS": {
        "package_info": {
            "package_id": "GenericHIPS",
            "package_type": "material",
            "display_name": "Generic HIPS",
            "description": "The generic HIPS profile which other profiles can be based upon.",
            "package_version": "1.4.0",
            "sdk_version": "7.9.0",
            "website": "https://github.com/Ultimaker/fdm_materials",
            "author": {
                "author_id": "Generic",
                "display_name": "Generic",
                "email": "materials@ultimaker.com",
                "website": "https://github.com/Ultimaker/fdm_materials",
                "description": "Professional 3D printing made accessible."
            }
        }
    },
    "GenericNylon": {
        "package_info": {
            "package_id": "GenericNylon",
            "package_type": "material",
            "display_name": "Generic Nylon",
            "description": "The generic Nylon profile which other profiles can be based upon.",
            "package_version": "1.4.0",
            "sdk_version": "7.9.0",
            "website": "https://github.com/Ultimaker/fdm_materials",
            "author": {
                "author_id": "Generic",
                "display_name": "Generic",
                "email": "materials@ultimaker.com",
                "website": "https://github.com/Ultimaker/fdm_materials",
                "description": "Professional 3D printing made accessible."
            }
        }
    },
    "GenericPC": {
        "package_info": {
            "package_id": "GenericPC",
            "package_type": "material",
            "display_name": "Generic PC",
            "description": "The generic PC profile which other profiles can be based upon.",
            "package_version": "1.4.0",
            "sdk_version": "7.9.0",
            "website": "https://github.com/Ultimaker/fdm_materials",
            "author": {
                "author_id": "Generic",
                "display_name": "Generic",
                "email": "materials@ultimaker.com",
                "website": "https://github.com/Ultimaker/fdm_materials",
                "description": "Professional 3D printing made accessible."
            }
        }
    },
    "GenericPETG": {
        "package_info": {
            "package_id": "GenericPETG",
            "package_type": "material",
            "display_name": "Generic PETG",
            "description": "The generic PETG profile which other profiles can be based upon.",
            "package_version": "1.4.0",
            "sdk_version": "7.9.0",
            "website": "https://github.com/Ultimaker/fdm_materials",
            "author": {
                "author_id": "Generic",
                "display_name": "Generic",
                "email": "materials@ultimaker.com",
                "website": "https://github.com/Ultimaker/fdm_materials",
                "description": "Professional 3D printing made accessible."
            }
        }
    },
    "GenericPLA": {
        "package_info": {
            "package_id": "GenericPLA",
            "package_type": "material",
            "display_name": "Generic PLA",
            "description": "The generic PLA profile which other profiles can be based upon.",
            "package_version": "1.4.0",
            "sdk_version": "7.9.0",
            "website": "https://github.com/Ultimaker/fdm_materials",
            "author": {
                "author_id": "Generic",
                "display_name": "Generic",
                "email": "materials@ultimaker.com",
                "website": "https://github.com/Ultimaker/fdm_materials",
                "description": "Professional 3D printing made accessible."
            }
        }
    },
    "GenericPP": {
        "package_info": {
            "package_id": "GenericPP",
            "package_type": "material",
            "display_name": "Generic PP",
            "description": "The generic PP profile which other profiles can be based upon.",
            "package_version": "1.4.0",
            "sdk_version": "7.9.0",
            "website": "https://github.com/Ultimaker/fdm_materials",
            "author": {
                "author_id": "Generic",
                "display_name": "Generic",
                "email": "materials@ultimaker.com",
                "website": "https://github.com/Ultimaker/fdm_materials",
                "description": "Professional 3D printing made accessible."
            }
        }
    },
    "GenericPVA": {
        "package_info": {
            "package_id": "GenericPVA",
            "package_type": "material",
            "display_name": "Generic PVA",
            "description": "The generic PVA profile which other profiles can be based upon.",
            "package_version": "1.4.0",
            "sdk_version": "7.9.0",
            "website": "https://github.com/Ultimaker/fdm_materials",
            "author": {
                "author_id": "Generic",
                "display_name": "Generic",
                "email": "materials@ultimaker.com",
                "website": "https://github.com/Ultimaker/fdm_materials",
                "description": "Professional 3D printing made accessible."
            }
        }
    },
    "GenericToughPLA": {
        "package_info": {
            "package_id": "GenericToughPLA",
            "package_type": "material",
            "display_name": "Generic Tough PLA",
            "description": "The generic Tough PLA profile which other profiles can be based upon.",
            "package_version": "1.4.0",
            "sdk_version": "7.9.0",
            "website": "https://github.com/Ultimaker/fdm_materials",
            "author": {
                "author_id": "Generic",
                "display_name": "Generic",
                "email": "materials@ultimaker.com",
                "website": "https://github.com/Ultimaker/fdm_materials",
                "description": "Professional 3D printing made accessible."
            }
        }
    },
    "GenericTPU": {
        "package_info": {
            "package_id": "GenericTPU",
            "package_type": "material",
            "display_name": "Generic TPU",
            "description": "The generic TPU profile which other profiles can be based upon.",
            "package_version": "1.4.0",
            "sdk_version": "7.9.0",
            "website": "https://github.com/Ultimaker/fdm_materials",
            "author": {
                "author_id": "Generic",
                "display_name": "Generic",
                "email": "materials@ultimaker.com",
                "website": "https://github.com/Ultimaker/fdm_materials",
                "description": "Professional 3D printing made accessible."
            }
        }
    },
    "DagomaChromatikPLA": {
        "package_info": {
            "package_id": "DagomaChromatikPLA",
            "package_type": "material",
            "display_name": "Dagoma Chromatik PLA",
            "description": "Filament testé et approuvé pour les imprimantes 3D Dagoma. Chromatik est l'idéal pour débuter et suivre les tutoriels premiers pas. Il vous offre qualité et résistance pour chacune de vos impressions.",
            "package_version": "1.0.1",
            "sdk_version": "7.9.0",
            "website": "https://dagoma.fr/boutique/filaments.html",
            "author": {
                "author_id": "Dagoma",
                "display_name": "Dagoma",
                "email": null,
                "website": "https://dagoma.fr"
            }
        }
    },
    "FABtotumABS": {
        "package_info": {
            "package_id": "FABtotumABS",
            "package_type": "material",
            "display_name": "FABtotum ABS",
            "description": "This material is easy to be extruded but it is not the simplest to use. It is one of the most used in 3D printing to get very well finished objects. It is not sustainable and its smoke can be dangerous if inhaled. The reason to prefer this filament to PLA is mainly because of its precision and mechanical specs. ABS (for plastic) stands for Acrylonitrile Butadiene Styrene and it is a thermoplastic which is widely used in everyday objects. It can be printed with any FFF 3D printer which can get to high temperatures as it must be extruded in a range between 220° and 245°, so it’s compatible with all versions of the FABtotum Personal fabricator.",
            "package_version": "1.4.0",
            "sdk_version": "7.9.0",
            "website": "https://store.fabtotum.com/eu/products/filaments.html?filament_type=40",
            "author": {
                "author_id": "FABtotum",
                "display_name": "FABtotum S.R.L.",
                "email": "info@fabtotum.com",
                "website": "https://www.fabtotum.com"
            }
        }
    },
    "FABtotumNylon": {
        "package_info": {
            "package_id": "FABtotumNylon",
            "package_type": "material",
            "display_name": "FABtotum Nylon",
            "description": "When 3D printing started this material was not listed among the extrudable filaments. It is flexible as well as resistant to tractions. It is well known for its uses in textile but also in industries which require a strong and flexible material. There are different kinds of Nylon: 3D printing mostly uses Nylon 6 and Nylon 6.6, which are the most common. It requires higher temperatures to be printed, so a 3D printer must be able to reach them (around 240°C): the FABtotum, of course, can.",
            "package_version": "1.4.0",
            "sdk_version": "7.9.0",
            "website": "https://store.fabtotum.com/eu/products/filaments.html?filament_type=53",
            "author": {
                "author_id": "FABtotum",
                "display_name": "FABtotum S.R.L.",
                "email": "info@fabtotum.com",
                "website": "https://www.fabtotum.com"
            }
        }
    },
    "FABtotumPLA": {
        "package_info": {
            "package_id": "FABtotumPLA",
            "package_type": "material",
            "display_name": "FABtotum PLA",
            "description": "It is the most common filament used for 3D printing. It is studied to be bio-degradable as it comes from corn starch’s sugar mainly. It is completely made of renewable sources and has no footprint on polluting. PLA stands for PolyLactic Acid and it is a thermoplastic that today is still considered the easiest material to be 3D printed. It can be extruded at lower temperatures: the standard range of FABtotum’s one is between 185° and 195°.",
            "package_version": "1.4.0",
            "sdk_version": "7.9.0",
            "website": "https://store.fabtotum.com/eu/products/filaments.html?filament_type=39",
            "author": {
                "author_id": "FABtotum",
                "display_name": "FABtotum S.R.L.",
                "email": "info@fabtotum.com",
                "website": "https://www.fabtotum.com"
            }
        }
    },
    "FABtotumTPU": {
        "package_info": {
            "package_id": "FABtotumTPU",
            "package_type": "material",
            "display_name": "FABtotum TPU Shore 98A",
            "description": "",
            "package_version": "1.4.0",
            "sdk_version": "7.9.0",
            "website": "https://store.fabtotum.com/eu/products/filaments.html?filament_type=66",
            "author": {
                "author_id": "FABtotum",
                "display_name": "FABtotum S.R.L.",
                "email": "info@fabtotum.com",
                "website": "https://www.fabtotum.com"
            }
        }
    },
    "FiberlogyHDPLA": {
        "package_info": {
            "package_id": "FiberlogyHDPLA",
            "package_type": "material",
            "display_name": "Fiberlogy HD PLA",
            "description": "With our HD PLA you have many more options. You can use this material in two ways. Choose the one you like best. You can use it as a normal PLA and get prints characterized by a very good adhesion between the layers and high precision. You can also make your prints acquire similar properties to that of ABS – better impact resistance and high temperature resistance. All you need is an oven. Yes, an oven! By annealing our HD PLA in an oven, in accordance with the manual, you will avoid all the inconveniences of printing with ABS, such as unpleasant odour or hazardous fumes.",
            "package_version": "1.0.1",
            "sdk_version": "7.9.0",
            "website": "http://fiberlogy.com/en/fiberlogy-filaments/filament-hd-pla/",
            "author": {
                "author_id": "Fiberlogy",
                "display_name": "Fiberlogy S.A.",
                "email": "grzegorz.h@fiberlogy.com",
                "website": "http://fiberlogy.com"
            }
        }
    },
    "Filo3DPLA": {
        "package_info": {
            "package_id": "Filo3DPLA",
            "package_type": "material",
            "display_name": "Filo3D PLA",
            "description": "Fast, safe and reliable printing. PLA is ideal for the fast and reliable printing of parts and prototypes with a great surface quality.",
            "package_version": "1.0.1",
            "sdk_version": "7.9.0",
            "website": "https://dagoma.fr",
            "author": {
                "author_id": "Dagoma",
                "display_name": "Dagoma",
                "email": null,
                "website": "https://dagoma.fr"
            }
        }
    },
    "IMADE3DJellyBOXPETG": {
        "package_info": {
            "package_id": "IMADE3DJellyBOXPETG",
            "package_type": "material",
            "display_name": "IMADE3D JellyBOX PETG",
            "description": "",
            "package_version": "1.0.1",
            "sdk_version": "7.9.0",
            "website": "http://shop.imade3d.com/filament.html",
            "author": {
                "author_id": "IMADE3D",
                "display_name": "IMADE3D",
                "email": "info@imade3d.com",
                "website": "https://www.imade3d.com"
            }
        }
    },
    "IMADE3DJellyBOXPLA": {
        "package_info": {
            "package_id": "IMADE3DJellyBOXPLA",
            "package_type": "material",
            "display_name": "IMADE3D JellyBOX PLA",
            "description": "",
            "package_version": "1.0.1",
            "sdk_version": "7.9.0",
            "website": "http://shop.imade3d.com/filament.html",
            "author": {
                "author_id": "IMADE3D",
                "display_name": "IMADE3D",
                "email": "info@imade3d.com",
                "website": "https://www.imade3d.com"
            }
        }
    },
    "OctofiberPLA": {
        "package_info": {
            "package_id": "OctofiberPLA",
            "package_type": "material",
            "display_name": "Octofiber PLA",
            "description": "PLA material from Octofiber.",
            "package_version": "1.0.1",
            "sdk_version": "7.9.0",
            "website": "https://nl.octofiber.com/3d-printing-filament/pla.html",
            "author": {
                "author_id": "Octofiber",
                "display_name": "Octofiber",
                "email": "info@octofiber.com",
                "website": "https://nl.octofiber.com"
            }
        }
    },
    "PolyFlexPLA": {
        "package_info": {
            "package_id": "PolyFlexPLA",
            "package_type": "material",
            "display_name": "PolyFlex™ PLA",
            "description": "PolyFlex™ is a highly flexible yet easy to print 3D printing material. Featuring good elasticity and a large strain-to- failure, PolyFlex™ opens up a completely new realm of applications.",
            "package_version": "1.0.1",
            "sdk_version": "7.9.0",
            "website": "http://www.polymaker.com/shop/polyflex/",
            "author": {
                "author_id": "Polymaker",
                "display_name": "Polymaker L.L.C.",
                "email": "inquiry@polymaker.com",
                "website": "https://www.polymaker.com"
            }
        }
    },
    "PolyMaxPLA": {
        "package_info": {
            "package_id": "PolyMaxPLA",
            "package_type": "material",
            "display_name": "PolyMax™ PLA",
            "description": "PolyMax™ PLA is a 3D printing material with excellent mechanical properties and printing quality. PolyMax™ PLA has an impact resistance of up to nine times that of regular PLA, and better overall mechanical properties than ABS.",
            "package_version": "1.0.1",
            "sdk_version": "7.9.0",
            "website": "http://www.polymaker.com/shop/polymax/",
            "author": {
                "author_id": "Polymaker",
                "display_name": "Polymaker L.L.C.",
                "email": "inquiry@polymaker.com",
                "website": "https://www.polymaker.com"
            }
        }
    },
    "PolyPlusPLA": {
        "package_info": {
            "package_id": "PolyPlusPLA",
            "package_type": "material",
            "display_name": "PolyPlus™ PLA True Colour",
            "description": "PolyPlus™ PLA is a premium PLA designed for all desktop FDM/FFF 3D printers. It is produced with our patented Jam-Free™ technology that ensures consistent extrusion and prevents jams.",
            "package_version": "1.0.1",
            "sdk_version": "7.9.0",
            "website": "http://www.polymaker.com/shop/polyplus-true-colour/",
            "author": {
                "author_id": "Polymaker",
                "display_name": "Polymaker L.L.C.",
                "email": "inquiry@polymaker.com",
                "website": "https://www.polymaker.com"
            }
        }
    },
    "PolyWoodPLA": {
        "package_info": {
            "package_id": "PolyWoodPLA",
            "package_type": "material",
            "display_name": "PolyWood™ PLA",
            "description": "PolyWood™ is a wood mimic printing material that contains no actual wood ensuring a clean Jam-Free™ printing experience.",
            "package_version": "1.0.1",
            "sdk_version": "7.9.0",
            "website": "http://www.polymaker.com/shop/polywood/",
            "author": {
                "author_id": "Polymaker",
                "display_name": "Polymaker L.L.C.",
                "email": "inquiry@polymaker.com",
                "website": "https://www.polymaker.com"
            }
        }
    },
    "UltimakerABS": {
        "package_info": {
            "package_id": "UltimakerABS",
            "package_type": "material",
            "display_name": "Ultimaker ABS",
            "description": "Example package for material and quality profiles for Ultimaker materials.",
            "package_version": "1.4.0",
            "sdk_version": "7.9.0",
            "website": "https://ultimaker.com/products/materials/abs",
            "author": {
                "author_id": "UltimakerPackages",
                "display_name": "Ultimaker B.V.",
                "email": "materials@ultimaker.com",
                "website": "https://ultimaker.com",
                "description": "Professional 3D printing made accessible.",
                "support_website": "https://ultimaker.com/en/resources/troubleshooting/materials"
            }
        }
    },
    "UltimakerBAM": {
        "package_info": {
            "package_id": "UltimakerBAM",
            "package_type": "material",
            "display_name": "Ultimaker Breakaway",
            "description": "Example package for material and quality profiles for Ultimaker materials.",
            "package_version": "1.4.0",
            "sdk_version": "7.9.0",
            "website": "https://ultimaker.com/products/materials/breakaway",
            "author": {
                "author_id": "UltimakerPackages",
                "display_name": "Ultimaker B.V.",
                "email": "materials@ultimaker.com",
                "website": "https://ultimaker.com",
                "description": "Professional 3D printing made accessible.",
                "support_website": "https://ultimaker.com/en/resources/troubleshooting/materials"
            }
        }
    },
    "UltimakerCPE": {
        "package_info": {
            "package_id": "UltimakerCPE",
            "package_type": "material",
            "display_name": "Ultimaker CPE",
            "description": "Example package for material and quality profiles for Ultimaker materials.",
            "package_version": "1.4.0",
            "sdk_version": "7.9.0",
            "website": "https://ultimaker.com/products/materials/abs",
            "author": {
                "author_id": "UltimakerPackages",
                "display_name": "Ultimaker B.V.",
                "email": "materials@ultimaker.com",
                "website": "https://ultimaker.com",
                "description": "Professional 3D printing made accessible.",
                "support_website": "https://ultimaker.com/en/resources/troubleshooting/materials"
            }
        }
    },
    "UltimakerCPEP": {
        "package_info": {
            "package_id": "UltimakerCPEP",
            "package_type": "material",
            "display_name": "Ultimaker CPE+",
            "description": "Example package for material and quality profiles for Ultimaker materials.",
            "package_version": "1.4.0",
            "sdk_version": "7.9.0",
            "website": "https://ultimaker.com/products/materials/cpe",
            "author": {
                "author_id": "UltimakerPackages",
                "display_name": "Ultimaker B.V.",
                "email": "materials@ultimaker.com",
                "website": "https://ultimaker.com",
                "description": "Professional 3D printing made accessible.",
                "support_website": "https://ultimaker.com/en/resources/troubleshooting/materials"
            }
        }
    },
    "UltimakerNylon": {
        "package_info": {
            "package_id": "UltimakerNylon",
            "package_type": "material",
            "display_name": "Ultimaker Nylon",
            "description": "Example package for material and quality profiles for Ultimaker materials.",
            "package_version": "1.4.0",
            "sdk_version": "7.9.0",
            "website": "https://ultimaker.com/products/materials/abs",
            "author": {
                "author_id": "UltimakerPackages",
                "display_name": "Ultimaker B.V.",
                "email": "materials@ultimaker.com",
                "website": "https://ultimaker.com",
                "description": "Professional 3D printing made accessible.",
                "support_website": "https://ultimaker.com/en/resources/troubleshooting/materials"
            }
        }
    },
    "UltimakerPC": {
        "package_info": {
            "package_id": "UltimakerPC",
            "package_type": "material",
            "display_name": "Ultimaker PC",
            "description": "Example package for material and quality profiles for Ultimaker materials.",
            "package_version": "1.4.0",
            "sdk_version": "7.9.0",
            "website": "https://ultimaker.com/products/materials/pc",
            "author": {
                "author_id": "UltimakerPackages",
                "display_name": "Ultimaker B.V.",
                "email": "materials@ultimaker.com",
                "website": "https://ultimaker.com",
                "description": "Professional 3D printing made accessible.",
                "support_website": "https://ultimaker.com/en/resources/troubleshooting/materials"
            }
        }
    },
    "UltimakerPLA": {
        "package_info": {
            "package_id": "UltimakerPLA",
            "package_type": "material",
            "display_name": "Ultimaker PLA",
            "description": "Example package for material and quality profiles for Ultimaker materials.",
            "package_version": "1.4.0",
            "sdk_version": "7.9.0",
            "website": "https://ultimaker.com/products/materials/abs",
            "author": {
                "author_id": "UltimakerPackages",
                "display_name": "Ultimaker B.V.",
                "email": "materials@ultimaker.com",
                "website": "https://ultimaker.com",
                "description": "Professional 3D printing made accessible.",
                "support_website": "https://ultimaker.com/en/resources/troubleshooting/materials"
            }
        }
    },
    "UltimakerPP": {
        "package_info": {
            "package_id": "UltimakerPP",
            "package_type": "material",
            "display_name": "Ultimaker PP",
            "description": "Example package for material and quality profiles for Ultimaker materials.",
            "package_version": "1.4.0",
            "sdk_version": "7.9.0",
            "website": "https://ultimaker.com/products/materials/pp",
            "author": {
                "author_id": "UltimakerPackages",
                "display_name": "Ultimaker B.V.",
                "email": "materials@ultimaker.com",
                "website": "https://ultimaker.com",
                "description": "Professional 3D printing made accessible.",
                "support_website": "https://ultimaker.com/en/resources/troubleshooting/materials"
            }
        }
    },
    "UltimakerPVA": {
        "package_info": {
            "package_id": "UltimakerPVA",
            "package_type": "material",
            "display_name": "Ultimaker PVA",
            "description": "Example package for material and quality profiles for Ultimaker materials.",
            "package_version": "1.4.0",
            "sdk_version": "7.9.0",
            "website": "https://ultimaker.com/products/materials/abs",
            "author": {
                "author_id": "UltimakerPackages",
                "display_name": "Ultimaker B.V.",
                "email": "materials@ultimaker.com",
                "website": "https://ultimaker.com",
                "description": "Professional 3D printing made accessible.",
                "support_website": "https://ultimaker.com/en/resources/troubleshooting/materials"
            }
        }
    },
    "UltimakerTPU": {
        "package_info": {
            "package_id": "UltimakerTPU",
            "package_type": "material",
            "display_name": "Ultimaker TPU 95A",
            "description": "Example package for material and quality profiles for Ultimaker materials.",
            "package_version": "1.4.0",
            "sdk_version": "7.9.0",
            "website": "https://ultimaker.com/products/materials/tpu-95a",
            "author": {
                "author_id": "UltimakerPackages",
                "display_name": "Ultimaker B.V.",
                "email": "materials@ultimaker.com",
                "website": "https://ultimaker.com",
                "description": "Professional 3D printing made accessible.",
                "support_website": "https://ultimaker.com/en/resources/troubleshooting/materials"
            }
        }
    },
    "UltimakerTPLA": {
        "package_info": {
            "package_id": "UltimakerTPLA",
            "package_type": "material",
            "display_name": "Ultimaker Tough PLA",
            "description": "Example package for material and quality profiles for Ultimaker materials.",
            "package_version": "1.4.0",
            "sdk_version": "7.9.0",
            "website": "https://ultimaker.com/products/materials/tough-pla",
            "author": {
                "author_id": "UltimakerPackages",
                "display_name": "Ultimaker B.V.",
                "email": "materials@ultimaker.com",
                "website": "https://ultimaker.com",
                "description": "Professional 3D printing made accessible.",
                "support_website": "https://ultimaker.com/en/resources/troubleshooting/materials"
            }
        }
    },
    "VertexDeltaABS": {
        "package_info": {
            "package_id": "VertexDeltaABS",
            "package_type": "material",
            "display_name": "Vertex Delta ABS",
            "description": "ABS material and quality files for the Delta Vertex K8800.",
            "package_version": "1.4.0",
            "sdk_version": "7.9.0",
            "website": "https://vertex3dprinter.eu",
            "author": {
                "author_id": "Velleman",
                "display_name": "Velleman N.V.",
                "email": "info@velleman.eu",
                "website": "https://www.vellemanprojects.eu"
            }
        }
    },
    "VertexDeltaPET": {
        "package_info": {
            "package_id": "VertexDeltaPET",
            "package_type": "material",
            "display_name": "Vertex Delta PET",
            "description": "ABS material and quality files for the Delta Vertex K8800.",
            "package_version": "1.4.0",
            "sdk_version": "7.9.0",
            "website": "https://vertex3dprinter.eu",
            "author": {
                "author_id": "Velleman",
                "display_name": "Velleman N.V.",
                "email": "info@velleman.eu",
                "website": "https://www.vellemanprojects.eu"
            }
        }
    },
    "VertexDeltaPLA": {
        "package_info": {
            "package_id": "VertexDeltaPLA",
            "package_type": "material",
            "display_name": "Vertex Delta PLA",
            "description": "ABS material and quality files for the Delta Vertex K8800.",
            "package_version": "1.4.0",
            "sdk_version": "7.9.0",
            "website": "https://vertex3dprinter.eu",
            "author": {
                "author_id": "Velleman",
                "display_name": "Velleman N.V.",
                "email": "info@velleman.eu",
                "website": "https://www.vellemanprojects.eu"
            }
        }
    },
    "VertexDeltaTPU": {
        "package_info": {
            "package_id": "VertexDeltaTPU",
            "package_type": "material",
            "display_name": "Vertex Delta TPU",
            "description": "ABS material and quality files for the Delta Vertex K8800.",
            "package_version": "1.4.0",
            "sdk_version": "7.9.0",
            "website": "https://vertex3dprinter.eu",
            "author": {
                "author_id": "Velleman",
                "display_name": "Velleman N.V.",
                "email": "info@velleman.eu",
                "website": "https://www.vellemanprojects.eu"
            }
        }
    }
}<|MERGE_RESOLUTION|>--- conflicted
+++ resolved
@@ -532,13 +532,8 @@
             "package_type": "plugin",
             "display_name": "Marketplace",
             "description": "Find, manage and install new Cura packages.",
-<<<<<<< HEAD
             "package_version": "1.0.0",
-            "sdk_version": "7.8.0",
-=======
-            "package_version": "1.0.1",
-            "sdk_version": "7.9.0",
->>>>>>> 7692a6db
+            "sdk_version": "7.9.0",
             "website": "https://ultimaker.com",
             "author": {
                 "author_id": "UltimakerPackages",
