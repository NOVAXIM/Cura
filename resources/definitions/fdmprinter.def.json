--- conflicted
+++ resolved
@@ -392,8 +392,7 @@
                     "settable_per_mesh": false,
                     "settable_per_extruder": true
                 },
-                "machine_max_feedrate_x":
-                {
+                "machine_max_feedrate_x": {
                     "label": "Maximum Speed X",
                     "description": "The maximum speed for the motor of the X-direction.",
                     "unit": "mm/s",
@@ -403,8 +402,7 @@
                     "settable_per_extruder": false,
                     "settable_per_meshgroup": false
                 },
-                "machine_max_feedrate_y":
-                {
+                "machine_max_feedrate_y": {
                     "label": "Maximum Speed Y",
                     "description": "The maximum speed for the motor of the Y-direction.",
                     "unit": "mm/s",
@@ -414,8 +412,7 @@
                     "settable_per_extruder": false,
                     "settable_per_meshgroup": false
                 },
-                "machine_max_feedrate_z":
-                {
+                "machine_max_feedrate_z": {
                     "label": "Maximum Speed Z",
                     "description": "The maximum speed for the motor of the Z-direction.",
                     "unit": "mm/s",
@@ -425,8 +422,7 @@
                     "settable_per_extruder": false,
                     "settable_per_meshgroup": false
                 },
-                "machine_max_feedrate_e":
-                {
+                "machine_max_feedrate_e": {
                     "label": "Maximum Feedrate",
                     "description": "The maximum speed of the filament.",
                     "unit": "mm/s",
@@ -436,8 +432,7 @@
                     "settable_per_extruder": false,
                     "settable_per_meshgroup": false
                 },
-                "machine_max_acceleration_x":
-                {
+                "machine_max_acceleration_x": {
                     "label": "Maximum Acceleration X",
                     "description": "Maximum acceleration for the motor of the X-direction",
                     "unit": "mm/s²",
@@ -447,8 +442,7 @@
                     "settable_per_extruder": false,
                     "settable_per_meshgroup": false
                 },
-                "machine_max_acceleration_y":
-                {
+                "machine_max_acceleration_y": {
                     "label": "Maximum Acceleration Y",
                     "description": "Maximum acceleration for the motor of the Y-direction.",
                     "unit": "mm/s²",
@@ -458,8 +452,7 @@
                     "settable_per_extruder": false,
                     "settable_per_meshgroup": false
                 },
-                "machine_max_acceleration_z":
-                {
+                "machine_max_acceleration_z": {
                     "label": "Maximum Acceleration Z",
                     "description": "Maximum acceleration for the motor of the Z-direction.",
                     "unit": "mm/s²",
@@ -469,8 +462,7 @@
                     "settable_per_extruder": false,
                     "settable_per_meshgroup": false
                 },
-                "machine_max_acceleration_e":
-                {
+                "machine_max_acceleration_e": {
                     "label": "Maximum Filament Acceleration",
                     "description": "Maximum acceleration for the motor of the filament.",
                     "unit": "mm/s²",
@@ -480,8 +472,7 @@
                     "settable_per_extruder": false,
                     "settable_per_meshgroup": false
                 },
-                "machine_acceleration":
-                {
+                "machine_acceleration": {
                     "label": "Default Acceleration",
                     "description": "The default acceleration of print head movement.",
                     "unit": "mm/s²",
@@ -491,8 +482,7 @@
                     "settable_per_extruder": false,
                     "settable_per_meshgroup": false
                 },
-                "machine_max_jerk_xy":
-                {
+                "machine_max_jerk_xy": {
                     "label": "Default X-Y Jerk",
                     "description": "Default jerk for movement in the horizontal plane.",
                     "unit": "mm/s",
@@ -502,8 +492,7 @@
                     "settable_per_extruder": false,
                     "settable_per_meshgroup": false
                 },
-                "machine_max_jerk_z":
-                {
+                "machine_max_jerk_z": {
                     "label": "Default Z Jerk",
                     "description": "Default jerk for the motor of the Z-direction.",
                     "unit": "mm/s",
@@ -513,8 +502,7 @@
                     "settable_per_extruder": false,
                     "settable_per_meshgroup": false
                 },
-                "machine_max_jerk_e":
-                {
+                "machine_max_jerk_e": {
                     "label": "Default Filament Jerk",
                     "description": "Default jerk for the motor of the filament.",
                     "unit": "mm/s",
@@ -524,8 +512,7 @@
                     "settable_per_extruder": false,
                     "settable_per_meshgroup": false
                 },
-                "machine_minimum_feedrate":
-                {
+                "machine_minimum_feedrate": {
                     "label": "Minimum Feedrate",
                     "description": "The minimal movement speed of the print head.",
                     "unit": "mm/s",
@@ -592,15 +579,9 @@
                             "description": "Width of a single wall line.",
                             "unit": "mm",
                             "minimum_value": "0.0001",
-<<<<<<< HEAD
-                            "minimum_value_warning": "0.2",
-                            "maximum_value_warning": "5",
-                            "value": "line_width",
-=======
                             "minimum_value_warning": "0.75 * machine_nozzle_size",
                             "maximum_value_warning": "2 * machine_nozzle_size",
-                            "value":"line_width",
->>>>>>> e2a66b33
+                            "value": "line_width",
                             "default_value": 0.4,
                             "type": "float",
                             "settable_per_mesh": true,
