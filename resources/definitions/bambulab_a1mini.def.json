{
    "version": 2,
    "name": "BambuLab A1 mini",
    "inherits": "bambulab_base",
    "metadata":
    {
        "visible": true,
<<<<<<< HEAD
        "author": "Mariska",
        "manufacturer": "BambuLab",
        "file_formats": "application/vnd.bambulab-package.3dmanufacturing-3dmodel+xml",
=======
>>>>>>> 01c048b5
        "platform": "bambulab_a1mini.obj",
        "has_machine_quality": true,
        "has_material": true,
        "has_textured_buildplate": true,
        "has_variant_buildplates": false,
        "has_variants": true,
        "machine_extruder_trains":
        {
            "0": "bambulab_a1mini_extruder_0",
            "1": "bambulab_a1mini_extruder_1",
            "2": "bambulab_a1mini_extruder_2",
            "3": "bambulab_a1mini_extruder_3"
        },
        "platform_offset": [
            -90,
            0,
            90
        ],
        "platform_texture": "bambulab-buildplate.png",
        "preferred_variant_name": "0.4mm",
        "weight": 3
    },
    "overrides":
    {
<<<<<<< HEAD
        "acceleration_infill": { "value": "acceleration_print" },
        "acceleration_layer_0": { "value": 2000 },
        "acceleration_prime_tower": { "value": "acceleration_print" },
        "acceleration_print": { "value": 20000 },
        "acceleration_print_layer_0": { "value": "acceleration_layer_0" },
        "acceleration_roofing": { "value": "acceleration_wall_0" },
        "acceleration_skirt_brim": { "value": "acceleration_layer_0" },
        "acceleration_support": { "value": "acceleration_print" },
        "acceleration_support_bottom": { "value": "acceleration_support_interface" },
        "acceleration_support_infill": { "value": "acceleration_support" },
        "acceleration_support_interface": { "value": "acceleration_support" },
        "acceleration_support_roof": { "value": "acceleration_support_interface" },
        "acceleration_topbottom": { "value": "acceleration_print" },
        "acceleration_travel": { "value": 20000 },
        "acceleration_travel_enabled": { "value": true },
        "acceleration_travel_layer_0": { "value": "acceleration_layer_0" },
        "acceleration_wall": { "value": "acceleration_print/8" },
        "acceleration_wall_0": { "value": "acceleration_wall" },
        "acceleration_wall_0_roofing": { "value": "acceleration_wall_0" },
        "acceleration_wall_x": { "value": "acceleration_print" },
        "acceleration_wall_x_roofing": { "value": "acceleration_wall" },
        "adhesion_type": { "value": "'skirt'" },
        "bottom_thickness": { "value": 0.6 },
        "bridge_skin_speed":
        {
            "unit": "mm/s",
            "value": "bridge_wall_speed"
        },
        "bridge_sparse_infill_max_density": { "value": 50 },
        "bridge_wall_min_length": { "value": 10 },
        "bridge_wall_speed":
        {
            "unit": "mm/s",
            "value": 50
        },
        "cool_min_layer_time": { "value": 6 },
        "cool_min_speed": { "value": 6 },
        "cool_min_temperature": { "value": "material_print_temperature-15" },
        "default_material_print_temperature": { "maximum_value_warning": 320 },
        "extra_infill_lines_to_support_skins": { "value": "'walls_and_lines'" },
        "gradual_flow_enabled": { "value": false },
        "hole_xy_offset": { "value": 0.075 },
        "infill_overlap": { "value": 10 },
        "infill_pattern": { "value": "'zigzag' if infill_sparse_density > 80 else 'grid'" },
        "infill_sparse_density": { "value": 15 },
        "infill_wall_line_count": { "value": "1 if infill_sparse_density > 80 else 0" },
        "jerk_infill": { "value": "jerk_print" },
        "jerk_layer_0": { "value": "jerk_print/2" },
        "jerk_prime_tower": { "value": "jerk_print" },
        "jerk_print": { "value": "50" },
        "jerk_print_layer_0": { "value": "jerk_layer_0" },
        "jerk_roofing": { "value": "jerk_wall_0" },
        "jerk_skirt_brim": { "value": "jerk_layer_0" },
        "jerk_support": { "value": "jerk_print" },
        "jerk_support_bottom": { "value": "jerk_support_interface" },
        "jerk_support_infill": { "value": "jerk_support" },
        "jerk_support_interface": { "value": "jerk_support" },
        "jerk_support_roof": { "value": "jerk_support_interface" },
        "jerk_topbottom": { "value": "jerk_print" },
        "jerk_travel": { "value": 50 },
        "jerk_travel_enabled": { "value": true },
        "jerk_travel_layer_0": { "value": "jerk_travel" },
        "jerk_wall": { "value": "jerk_print/5" },
        "jerk_wall_0": { "value": "jerk_wall" },
        "jerk_wall_0_roofing": { "value": "jerk_wall_0" },
        "jerk_wall_x": { "value": "jerk_print" },
        "jerk_wall_x_roofing": { "value": "jerk_wall_0" },
        "line_width": { "value": 0.42 },
        "machine_acceleration": { "value": 10000 },
        "machine_buildplate_type":
        {
            "default_value": "textured_pei_plate",
            "options":
            {
                "cool_plate": "Cool Plate",
                "engineering_plate": "Engineering Plate",
                "high_temp_plate": "High Temp Plate",
                "textured_pei_plate": "Textured PEI Plate"
            }
        },
        "machine_center_is_zero": { "value": false },
=======
>>>>>>> 01c048b5
        "machine_depth": { "value": 180 },
        "machine_end_gcode": { "default_value": ";===== date: 20231229 =====================\n;turn off nozzle clog detect\nG392 S0\n\nM400 ; wait for buffer to clear\nG92 E0 ; zero the extruder\nG1 E-0.8 F1800 ; retract\nG1 Z{machine_height + 0.5} F900 ; lower z a little\nG1 X0 Y{machine_depth} F18000 ; move to safe pos\nG1 X-13.0 F3000 ; move to safe pos\n{if !magic_spiralize && print_sequence != 'one_at_a_time'}\nM1002 judge_flag timelapse_record_flag\nM622 J1\nM400 P100\nM971 S11 C11 O0\nM400 P100\nM971 S11 C11 O0\nM400 P100\nM971 S11 C11 O0\nM400 P100\nM971 S11 C11 O0\nM400 P100\nM971 S11 C11 O0\nM400 P100\nM971 S11 C11 O0\nM400 P100\nM971 S11 C11 O0\nM400 P100\nM971 S11 C11 O0\nM400 P100\nM971 S11 C11 O0\nM400 P100\nM971 S11 C11 O0\nM400 P100\nM971 S11 C11 O0\nM400 P100\nM971 S11 C11 O0\nM400 P100\nM971 S11 C11 O0\nM400 P100\nM971 S11 C11 O0\nM400 P100\nM971 S11 C11 O0\nM400 P100\nM971 S11 C11 O0\nM400 P100\nM971 S11 C11 O0\nM400 P100\nM971 S11 C11 O0\nM400 P100\nM971 S11 C11 O0\nM400 P100\nM971 S11 C11 O0\nM400 P100\nM971 S11 C11 O0\nM400 P100\nM971 S11 C11 O0\nM400 P100\nM971 S11 C11 O0\nM400 P100\nM971 S11 C11 O0\nM400 P100\nM971 S11 C11 O0\nM400 P100\nM971 S11 C11 O0\nM400 P100\nM971 S11 C11 O0\nM400 P100\nM971 S11 C11 O0\nM400 P100\nM971 S11 C11 O0\nM400 P100\nM971 S11 C11 O0\nM991 S0 P-1 ;end timelapse at safe pos\nM623\n{endif}\n\nM140 S0 ; turn off bed\nM106 S0 ; turn off fan\nM106 P2 S0 ; turn off remote part cooling fan\nM106 P3 S0 ; turn off chamber cooling fan\n\n;G1 X27 F15000 ; wipe\n\n; pull back filament to AMS\nM620 S255\nG1 X181 F12000\nT255\nG1 X0 F18000\nG1 X-13.0 F3000\nG1 X0 F18000 ; wipe\nM621 S255\n\nM104 S0 ; turn off hotend\n\nM400 ; wait all motion done\nM17 S\nM17 Z0.4 ; lower z motor current to reduce impact if there is something in the bottom\nG1 Z180 F600\nG1 Z180\nM400 P100\nM17 R ; restore z current\n\nG90\nG1 X-13 Y180 F3600\n\nG91\nG1 Z-1 F600\nG90\nM83\n\nM220 S100  ; Reset feedrate magnitude\nM201.2 K1.0 ; Reset acc magnitude\nM73.2   R1.0 ;Reset left time magnitude\nM1002 set_gcode_claim_speed_level : 0\n\n;=====printer finish  sound=========\nM17\nM400 S1\nM1006 S1\nM1006 A0 B20 L100 C37 D20 M100 E42 F20 N100\nM1006 A0 B10 L100 C44 D10 M100 E44 F10 N100\nM1006 A0 B10 L100 C46 D10 M100 E46 F10 N100\nM1006 A44 B20 L100 C39 D20 M100 E48 F20 N100\nM1006 A0 B10 L100 C44 D10 M100 E44 F10 N100\nM1006 A0 B10 L100 C0 D10 M100 E0 F10 N100\nM1006 A0 B10 L100 C39 D10 M100 E39 F10 N100\nM1006 A0 B10 L100 C0 D10 M100 E0 F10 N100\nM1006 A0 B10 L100 C44 D10 M100 E44 F10 N100\nM1006 A0 B10 L100 C0 D10 M100 E0 F10 N100\nM1006 A0 B10 L100 C39 D10 M100 E39 F10 N100\nM1006 A0 B10 L100 C0 D10 M100 E0 F10 N100\nM1006 A44 B10 L100 C0 D10 M100 E48 F10 N100\nM1006 A0 B10 L100 C0 D10 M100 E0 F10 N100\nM1006 A44 B20 L100 C41 D20 M100 E49 F20 N100\nM1006 A0 B20 L100 C0 D20 M100 E0 F20 N100\nM1006 A0 B20 L100 C37 D20 M100 E37 F20 N100\nM1006 W\n;=====printer finish  sound=========\nM400 S1\nM18 X Y Z\n" },
        "machine_extruder_count": { "value": 4 },
        "machine_height": { "value": 175 },
<<<<<<< HEAD
        "machine_max_feedrate_e": { "value": 150 },
        "machine_max_feedrate_x": { "value": 500 },
        "machine_max_feedrate_y": { "value": 500 },
        "machine_max_feedrate_z": { "value": 15 },
        "machine_max_jerk_e": { "default_value": 100 },
        "machine_max_jerk_xy": { "default_value": 5000 },
        "machine_max_jerk_z": { "default_value": 100 },
        "machine_name": { "default_value": "BambuLab Bambu A1 mini" },
        "machine_nozzle_cool_down_speed": { "default_value": 1.3 },
        "machine_nozzle_heat_up_speed": { "default_value": 1.9 },
        "machine_nozzle_size": { "value": 0.4 },
        "machine_show_variants": { "value": true },
        "machine_start_gcode": { "default_value": ";===== machine: A1 mini =========================\n\n;===== start to heat heatbead&hotend==========\nM1002 gcode_claim_action : 2\nM1002 set_filament_type:{material_type, initial_extruder_nr}\nM104 S170\nM140 S{material_bed_temperature_layer_0}\nG392 S0 ;turn off clog detect\nM9833.2\n;=====start printer sound ===================\nM17\nM400 S1\n; M1006 S1\n; M1006 A0 B0 L100 C37 D10 M100 E37 F10 N100\n; M1006 A0 B0 L100 C41 D10 M100 E41 F10 N100\n; M1006 A0 B0 L100 C44 D10 M100 E44 F10 N100\n; M1006 A0 B10 L100 C0 D10 M100 E0 F10 N100\n; M1006 A43 B10 L100 C39 D10 M100 E46 F10 N100\n; M1006 A0 B0 L100 C0 D10 M100 E0 F10 N100\n; M1006 A0 B0 L100 C39 D10 M100 E43 F10 N100\n; M1006 A0 B0 L100 C0 D10 M100 E0 F10 N100\n; M1006 A0 B0 L100 C41 D10 M100 E41 F10 N100\n; M1006 A0 B0 L100 C44 D10 M100 E44 F10 N100\n; M1006 A0 B0 L100 C49 D10 M100 E49 F10 N100\n; M1006 A0 B0 L100 C0 D10 M100 E0 F10 N100\n; M1006 A44 B10 L100 C39 D10 M100 E48 F10 N100\n; M1006 A0 B0 L100 C0 D10 M100 E0 F10 N100\n; M1006 A0 B0 L100 C39 D10 M100 E44 F10 N100\n; M1006 A0 B0 L100 C0 D10 M100 E0 F10 N100\n; M1006 A43 B10 L100 C39 D10 M100 E46 F10 N100\n; M1006 W\nM18\n;=====avoid end stop =================\nG91\nG380 S2 Z30 F1200\nG380 S3 Z-20 F1200\nG1 Z5 F1200\nG90\n\n;===== reset machine status =================\nM204 S6000\n\nM630 S0 P0\nG91\nM17 Z0.3 ; lower the z-motor current\n\nG90\nM17 X0.7 Y0.9 Z0.5 ; reset motor current to default\nM960 S5 P1 ; turn on logo lamp\nG90\nM83\nM220 S100 ;Reset Feedrate\nM221 S100 ;Reset Flowrate\nM73.2   R1.0 ;Reset left time magnitude\n;====== cog noise reduction=================\nM982.2 S1 ; turn on cog noise reduction\n\n;===== prepare print temperature and material ==========\nM400\nM18\nM109 S100 H170\nM104 S170\nM400\nM17\nM400\nG28 X\n\nM211 X0 Y0 Z0 ;turn off soft endstop ; turn off soft endstop to prevent protential logic problem\n\nM975 S1 ; turn on\n\nG1 X0.0 F30000\nG1 X-13.5 F3000\n\nM620 M ;enable remap\nM620 S{initial_extruder_nr}A   ; switch material if AMS exist\n    G392 S0 ;turn on clog detect\n    M1002 gcode_claim_action : 4\n    M400\n    M1002 set_filament_type:UNKNOWN\n    M109 S{material_print_temperature_layer_0, initial_extruder_nr}\n    M104 S250\n    M400\n    T{initial_extruder_nr}\n    G1 X-13.5 F3000\n    M400\n    M620.1 E F{material_max_flowrate/2.4053*60, initial_extruder_nr} T{material_print_temperature, initial_extruder_nr}\n    M109 S250 ;set nozzle to common flush temp\n    M106 P1 S0\n    G92 E0\n    G1 E50 F200\n    M400\n    M1002 set_filament_type:{material_type, initial_extruder_nr}\n    M104 S{material_print_temperature, initial_extruder_nr}\n    G92 E0\n    G1 E50 F{material_max_flowrate/2.4053*60, initial_extruder_nr}\n    M400\n    M106 P1 S178\n    G92 E0\n    G1 E5 F{material_max_flowrate/2.4053*60, initial_extruder_nr}\n    M109 S{material_print_temperature_layer_0-20, initial_extruder_nr} ; drop nozzle temp, make filament shink a bit\n    M104 S{material_print_temperature_layer_0-40, material_print_temperature_layer_0}\n    G92 E0\n    G1 E-0.5 F300\n\n    G1 X0 F30000\n    G1 X-13.5 F3000\n    G1 X0 F30000 ;wipe and shake\n    G1 X-13.5 F3000\n    G1 X0 F12000 ;wipe and shake\n    G1 X0 F30000\n    G1 X-13.5 F3000\n    M109 S{material_print_temperature_layer_0-40, initial_extruder_nr}\n    G392 S0 ;turn off clog detect\nM621 S{initial_extruder_nr}A\n\nM400\nM106 P1 S0\n;===== prepare print temperature and material end =====\n\n\n;===== mech mode fast check============================\n{if material_print_temperature > 2000}\nM1002 gcode_claim_action : 3\n{endif}\nG0 X25 Y175 F20000 ; find a soft place to home\n;M104 S0\nG28 Z P0 T300; home z with low precision,permit 300deg temperature\nG29.2 S0 ; turn off ABL\nM104 S170\n\n; build plate detect\nM1002 judge_flag build_plate_detect_flag\nM622 S1\n  G39.4\n  M400\nM623\n\nG1 Z5 F3000\nG1 X90 Y-1 F30000\nM400 P200\nM970.3 Q1 A7 K0 O2\nM974 Q1 S2 P0\n\nG1 X90 Y0 Z5 F30000\nM400 P200\nM970 Q0 A10 B50 C90 H15 K0 M20 O3\nM974 Q0 S2 P0\n\nM975 S1\nG1 F30000\nG1 X-1 Y10\nG28 X ; re-home XY\n\n;===== wipe nozzle ===============================\n{if material_print_temperature > 2000}\nM1002 gcode_claim_action : 14\nM975 S1\n\nM104 S170 ; set temp down to heatbed acceptable\nM106 S255 ; turn on fan (G28 has turn off fan)\nM211 S; push soft endstop status\nM211 X0 Y0 Z0 ;turn off Z axis endstop\n\nM83\nG1 E-1 F500\nG90\nM83\n\nM109 S170\nM104 S140\nG0 X90 Y-4 F30000\nG380 S3 Z-5 F1200\nG1 Z2 F1200\nG1 X91 F10000\nG380 S3 Z-5 F1200\nG1 Z2 F1200\nG1 X92 F10000\nG380 S3 Z-5 F1200\nG1 Z2 F1200\nG1 X93 F10000\nG380 S3 Z-5 F1200\nG1 Z2 F1200\nG1 X94 F10000\nG380 S3 Z-5 F1200\nG1 Z2 F1200\nG1 X95 F10000\nG380 S3 Z-5 F1200\nG1 Z2 F1200\nG1 X96 F10000\nG380 S3 Z-5 F1200\nG1 Z2 F1200\nG1 X97 F10000\nG380 S3 Z-5 F1200\nG1 Z2 F1200\nG1 X98 F10000\nG380 S3 Z-5 F1200\nG1 Z2 F1200\nG1 X99 F10000\nG380 S3 Z-5 F1200\nG1 Z2 F1200\nG1 X99 F10000\nG380 S3 Z-5 F1200\nG1 Z2 F1200\nG1 X99 F10000\nG380 S3 Z-5 F1200\nG1 Z2 F1200\nG1 X99 F10000\nG380 S3 Z-5 F1200\nG1 Z2 F1200\nG1 X99 F10000\nG380 S3 Z-5 F1200\n\nG1 Z5 F30000\n;;;;;;;;;;;;;;;;;;;;;;;;;;;;;;\nG1 X25 Y175 F30000.1 ;Brush material\nG1 Z0.2 F30000.1\nG1 Y185\nG91\nG1 X-30 F30000\nG1 Y-2\nG1 X27\nG1 Y1.5\nG1 X-28\nG1 Y-2\nG1 X30\nG1 Y1.5\nG1 X-30\nG90\nM83\n\nG1 Z5 F3000\nG0 X50 Y175 F20000 ; find a soft place to home\nG28 Z P0 T300; home z with low precision, permit 300deg temperature\nG29.2 S0 ; turn off ABL\n\nG0 X85 Y185 F10000 ;move to exposed steel surface and stop the nozzle\nG0 Z-1.01 F10000\nG91\n\nG2 I1 J0 X2 Y0 F2000.1\nG2 I-0.75 J0 X-1.5\nG2 I1 J0 X2\nG2 I-0.75 J0 X-1.5\nG2 I1 J0 X2\nG2 I-0.75 J0 X-1.5\nG2 I1 J0 X2\nG2 I-0.75 J0 X-1.5\nG2 I1 J0 X2\nG2 I-0.75 J0 X-1.5\nG2 I1 J0 X2\nG2 I-0.75 J0 X-1.5\nG2 I1 J0 X2\nG2 I-0.75 J0 X-1.5\nG2 I1 J0 X2\nG2 I-0.75 J0 X-1.5\nG2 I1 J0 X2\nG2 I-0.75 J0 X-1.5\nG2 I1 J0 X2\nG2 I-0.75 J0 X-1.5\n\nG90\nG1 Z5 F30000\nG1 X25 Y175 F30000.1 ;Brush material\nG1 Z0.2 F30000.1\nG1 Y185\nG91\nG1 X-30 F30000\nG1 Y-2\nG1 X27\nG1 Y1.5\nG1 X-28\nG1 Y-2\nG1 X30\nG1 Y1.5\nG1 X-30\nG90\nM83\n\nG1 Z5\nG0 X55 Y175 F20000 ; find a soft place to home\nG28 Z P0 T300; home z with low precision, permit 300deg temperature\nG29.2 S0 ; turn off ABL\n\nG1 Z10\nG1 X85 Y185\nG1 Z-1.01\nG1 X95\nG1 X90\n\nM211 R; pop softend status\n\nM106 S0 ; turn off fan , too noisy\n{endif}\n;===== wipe nozzle end ================================\n\n\n;===== wait heatbed  ====================\nM1002 gcode_claim_action : 2\nM104 S0\nM190 S{material_bed_temperature_layer_0};set bed temp\nM109 S140\n\nG1 Z5 F3000\nG29.2 S1\nG1 X10 Y10 F20000\n\n;===== bed leveling ==================================\n;M1002 set_flag g29_before_print_flag=1\nM1002 judge_flag g29_before_print_flag\nM622 J1\n    M1002 gcode_claim_action : 1\n    G29 A1 X{-machine_width/2 if machine_center_is_zero else 0} Y{-machine_depth/2 if machine_center_is_zero else 0} I{machine_width} J{machine_depth}\n    M400\n    M500 ; save cali data\nM623\n;===== bed leveling end ================================\n\n;===== home after wipe mouth============================\nM1002 judge_flag g29_before_print_flag\nM622 J0\n\n    M1002 gcode_claim_action : 13\n    G28 T145\n\nM623\n\n;===== home after wipe mouth end =======================\n\nM975 S1 ; turn on vibration supression\n;===== nozzle load line ===============================\nM975 S1\nG90\nM83\nT1000\n\nG1 X-13.5 Y0 Z10 F10000\nG1 E1.2 F500\nM400\nM1002 set_filament_type:UNKNOWN\nM109 S{material_print_temperature_layer_0, initial_extruder_nr}\nM400\n\nM412 S1 ;    ===turn on  filament runout detection===\nM400 P10\n\nG392 S0 ;turn on clog detect\n\nM620.3 W1; === turn on filament tangle detection===\nM400 S2\n\nM1002 set_filament_type:{material_type, initial_extruder_nr}\n;M1002 set_flag extrude_cali_flag=1\nM1002 judge_flag extrude_cali_flag\nM622 J1\n    M1002 gcode_claim_action : 8\n\n    M400\n    M900 K0.0 L1000.0 M1.0\n    G90\n    M83\n    G0 X68 Y-4 F30000\n    G0 Z0.3 F18000 ;Move to start position\n    M400\n    G0 X88 E10      F{speed_wall_0*wall_line_width_0*layer_height/(24/20)     * 60, initial_extruder_nr}\n    G0 X93 E.3742   F{speed_wall_0*wall_line_width_0*layer_height/(0.3*0.5)/4 * 60, initial_extruder_nr}\n    G0 X98 E.3742   F{speed_wall_0*wall_line_width_0*layer_height/(0.3*0.5)   * 60, initial_extruder_nr}\n    G0 X103 E.3742  F{speed_wall_0*wall_line_width_0*layer_height/(0.3*0.5)/4 * 60, initial_extruder_nr}\n    G0 X108 E.3742  F{speed_wall_0*wall_line_width_0*layer_height/(0.3*0.5)   * 60, initial_extruder_nr}\n    G0 X113 E.3742  F{speed_wall_0*wall_line_width_0*layer_height/(0.3*0.5)/4 * 60, initial_extruder_nr}\n    G0 Y0 Z0 F20000\n    M400\n\n    G1 X-13.5 Y0 Z10 F10000\n    M400\n\n    G1 E10 F{speed_wall_0*wall_line_width_0*layer_height/2.4*60, initial_extruder_nr}\n    M983 F{speed_wall_0*wall_line_width_0*layer_height/2.4, initial_extruder_nr} A0.3 H{machine_nozzle_size}; cali dynamic extrusion compensation\n    M106 P1 S178\n    M400 S7\n    G1 X0 F18000\n    G1 X-13.5 F3000\n    G1 X0 F18000 ;wipe and shake\n    G1 X-13.5 F3000\n    G1 X0 F12000 ;wipe and shake\n    G1 X-13.5 F3000\n    M400\n    M106 P1 S0\n\n    M1002 judge_last_extrude_cali_success\n    M622 J0\n        M983 F{speed_wall_0*wall_line_width_0*layer_height/2.4, initial_extruder_nr} A0.3 H{machine_nozzle_size}; cali dynamic extrusion compensation\n        M106 P1 S178\n        M400 S7\n        G1 X0 F18000\n        G1 X-13.5 F3000\n        G1 X0 F18000 ;wipe and shake\n        G1 X-13.5 F3000\n        G1 X0 F12000 ;wipe and shake\n        M400\n        M106 P1 S0\n    M623\n\n    G1 X-13.5 F3000\n    M400\n    M984 A0.1 E1 S1 F{speed_wall_0*wall_line_width_0*layer_height/2.4, initial_extruder_nr} H{machine_nozzle_size}\n    M106 P1 S178\n    M400 S7\n    G1 X0 F18000\n    G1 X-13.5 F3000\n    G1 X0 F18000 ;wipe and shake\n    G1 X-13.5 F3000\n    G1 X0 F12000 ;wipe and shake\n    G1 X-13.5 F3000\n    M400\n    M106 P1 S0\n\nM623 ; end of 'draw extrinsic para cali paint'\n\n;===== extrude cali test ===============================\nM104 S{material_print_temperature_layer_0, initial_extruder_nr}\nG90\nM83\nG0 X68 Y-2.5 F30000\nG0 Z0.3 F18000 ;Move to start position\nG0 X88 E10      F{speed_wall_0*wall_line_width_0*layer_height/(24/20)     * 60, initial_extruder_nr}\nG0 X93 E.3742   F{speed_wall_0*wall_line_width_0*layer_height/(0.3*0.5)/4 * 60, initial_extruder_nr}\nG0 X98 E.3742   F{speed_wall_0*wall_line_width_0*layer_height/(0.3*0.5)   * 60, initial_extruder_nr}\nG0 X103 E.3742  F{speed_wall_0*wall_line_width_0*layer_height/(0.3*0.5)/4 * 60, initial_extruder_nr}\nG0 X108 E.3742  F{speed_wall_0*wall_line_width_0*layer_height/(0.3*0.5)   * 60, initial_extruder_nr}\nG0 X113 E.3742  F{speed_wall_0*wall_line_width_0*layer_height/(0.3*0.5)/4 * 60, initial_extruder_nr}\nG0 X115 Z0 F20000\nG0 Z5\nM400\n\n;========turn off light and wait extrude temperature =============\nM1002 gcode_claim_action : 0\n\nM400 ; wait all motion done before implement the emprical L parameters\n\n;===== for Textured PEI Plate , lower the nozzle as the nozzle was touching topmost of the texture when homing ==\n;curr_bed_type={curr_bed_type}\n{if machine_buildplate_type=='textured_pei_plate'}\nG29.1 Z{-0.02} ; for Textured PEI Plate\n{endif}\n\nM960 S1 P0 ; turn off laser\nM960 S2 P0 ; turn off laser\nM106 S0 ; turn off fan\nM106 P2 S0 ; turn off big fan\nM106 P3 S0 ; turn off chamber fan\n\nM975 S1 ; turn on mech mode supression\nG90\nM83\nT1000\n\nM211 X0 Y0 Z0 ;turn off soft endstop\nM1007 S1\n\n\n\n" },
        "machine_use_extruder_offset_to_offset_coords": { "value": false },
        "machine_width": { "value": 180 },
        "material_diameter": { "value": 1.75 },
        "material_flush_purge_length":
        {
            "default_value": 80,
            "enabled": "not prime_tower_enable"
        },
        "material_flush_purge_speed":
        {
            "default_value": 500,
            "enabled": "not prime_tower_enable"
        },
        "max_skin_angle_for_expansion": { "value": 45 },
        "meshfix_maximum_resolution": { "value": 0.4 },
        "min_infill_area": { "default_value": 10 },
        "optimize_wall_printing_order": { "value": false },
        "prime_tower_enable": { "default_value": true },
        "prime_tower_min_volume": { "default_value": 250 },
        "prime_tower_position_x": { "value": "resolveOrValue('prime_tower_size') + (resolveOrValue('prime_tower_base_size') if (resolveOrValue('adhesion_type') == 'raft' or resolveOrValue('prime_tower_brim_enable')) else 0) + max(max(extruderValues('travel_avoid_distance')) + max(extruderValues('machine_nozzle_offset_y')) + max(extruderValues('support_offset')) + (extruderValue(skirt_brim_extruder_nr, 'skirt_brim_line_width') * extruderValue(skirt_brim_extruder_nr, 'skirt_line_count') * extruderValue(skirt_brim_extruder_nr, 'initial_layer_line_width_factor') / 100 + extruderValue(skirt_brim_extruder_nr, 'skirt_gap') if resolveOrValue('adhesion_type') == 'skirt' else 0) + (resolveOrValue('draft_shield_dist') if resolveOrValue('draft_shield_enabled') else 0), max(map(abs, extruderValues('machine_nozzle_offset_y'))), 1) - (resolveOrValue('machine_depth') / 2 if resolveOrValue('machine_center_is_zero') else 0)" },
        "prime_tower_position_y": { "value": "(resolveOrValue('prime_tower_base_size') if (resolveOrValue('adhesion_type') == 'raft' or resolveOrValue('prime_tower_brim_enable')) else 0) + max(max(extruderValues('travel_avoid_distance')) + max(extruderValues('machine_nozzle_offset_y')) + max(extruderValues('support_offset')) + (extruderValue(skirt_brim_extruder_nr, 'skirt_brim_line_width') * extruderValue(skirt_brim_extruder_nr, 'skirt_line_count') * extruderValue(skirt_brim_extruder_nr, 'initial_layer_line_width_factor') / 100 + extruderValue(skirt_brim_extruder_nr, 'skirt_gap') if resolveOrValue('adhesion_type') == 'skirt' else 0) + (resolveOrValue('draft_shield_dist') if resolveOrValue('draft_shield_enabled') else 0), max(map(abs, extruderValues('machine_nozzle_offset_y'))), 1) - (resolveOrValue('machine_depth') / 2 if resolveOrValue('machine_center_is_zero') else 0)" },
        "prime_tower_size": { "default_value": 40 },
        "relative_extrusion": { "value": true },
        "retraction_amount": { "value": 0.5 },
        "retraction_combing_max_distance": { "value": 100 },
        "retraction_extra_prime_amount": { "value": 0.12 },
        "retraction_hop": { "value": 0.2 },
        "retraction_hop_after_extruder_switch_height": { "value": 2 },
        "retraction_hop_enabled": { "value": true },
        "retraction_min_travel": { "value": "5 if support_enable and support_structure=='tree' else line_width * 2" },
        "retraction_prime_speed": { "value": 15 },
        "retraction_speed": { "value": 30 },
        "skin_edge_support_thickness": { "value": 0 },
        "skin_material_flow": { "value": 95 },
        "skin_overlap": { "value": 0 },
        "skin_preshrink": { "value": 0 },
        "skirt_line_count": { "value": 5 },
        "small_skin_on_surface": { "value": false },
        "small_skin_width": { "value": 4 },
        "speed_infill":
        {
            "maximum_value_warning": 500,
            "value": "speed_print"
        },
        "speed_ironing":
        {
            "maximum_value_warning": 500,
            "value": 20
        },
        "speed_layer_0":
        {
            "maximum_value_warning": 500,
            "value": "speed_print/6"
        },
        "speed_prime_tower":
        {
            "maximum_value_warning": 500,
            "value": "speed_wall"
        },
        "speed_print":
        {
            "maximum_value_warning": 500,
            "value": 300
        },
        "speed_print_layer_0":
        {
            "maximum_value_warning": 500,
            "value": "speed_layer_0"
        },
        "speed_roofing":
        {
            "maximum_value_warning": 500,
            "value": "speed_wall"
        },
        "speed_skirt_brim":
        {
            "maximum_value_warning": 500,
            "value": "speed_layer_0"
        },
        "speed_support":
        {
            "maximum_value_warning": 500,
            "value": "speed_wall_0"
        },
        "speed_support_bottom":
        {
            "maximum_value_warning": 500,
            "value": "speed_support_interface"
        },
        "speed_support_infill":
        {
            "maximum_value_warning": 500,
            "value": "speed_support"
        },
        "speed_support_interface":
        {
            "maximum_value_warning": 500,
            "value": 50
        },
        "speed_support_roof":
        {
            "maximum_value_warning": 500,
            "value": "speed_support_interface"
        },
        "speed_topbottom":
        {
            "maximum_value_warning": 500,
            "value": "speed_print"
        },
        "speed_travel":
        {
            "maximum_value": 500,
            "value": 500
        },
        "speed_travel_layer_0":
        {
            "maximum_value": 500,
            "value": 150
        },
        "speed_wall":
        {
            "maximum_value_warning": 500,
            "value": "speed_print*2/3"
        },
        "speed_wall_0":
        {
            "maximum_value_warning": 500,
            "value": "speed_wall"
        },
        "speed_wall_0_roofing":
        {
            "maximum_value_warning": 500,
            "value": "speed_wall"
        },
        "speed_wall_x":
        {
            "maximum_value_warning": 500,
            "value": "speed_print"
        },
        "speed_wall_x_roofing":
        {
            "maximum_value_warning": 500,
            "value": "speed_wall"
        },
        "support_brim_line_count": { "value": 5 },
        "support_density": { "value": 15 },
        "support_infill_rate": { "value": "80 if gradual_support_infill_steps != 0 else 15" },
        "support_pattern": { "value": "'gyroid'" },
        "support_structure": { "value": "'tree'" },
        "switch_extruder_retraction_amount": { "value": 5 },
        "travel_avoid_other_parts": { "value": false },
        "wall_0_acceleration": { "value": 1000 },
        "wall_0_deceleration": { "value": 1000 },
        "wall_0_end_speed_ratio": { "value": 100 },
        "wall_0_speed_split_distance": { "value": 0.2 },
        "wall_0_start_speed_ratio": { "value": 100 },
        "wall_0_wipe_dist": { "value": 0 },
        "wall_material_flow": { "value": 95 },
        "wall_overhang_angle": { "value": 45 },
        "wall_overhang_speed_factor": { "value": 50 },
        "wall_overhang_speed_factors": { "default_value": "[25,15,5,5]" },
        "wall_x_material_flow": { "value": 100 },
        "z_seam_corner": { "value": "'z_seam_corner_weighted'" },
        "z_seam_position": { "value": "'backright'" },
        "z_seam_type": { "value": "'sharpest_corner'" }
    },
    "settings":
    {
        "material":
        {
            "children":
            {
                "material_max_flowrate":
                {
                    "default_value": 16,
                    "description": "Maximum flowrate that the printer can extrude for the material",
                    "enabled": true,
                    "label": "Material Maximum Flowrate",
                    "maximum_value": "machine_max_feedrate_e * (material_diameter/2)**2 * math.pi",
                    "minimum_value": "0",
                    "settable_per_extruder": true,
                    "settable_per_mesh": false,
                    "type": "float",
                    "unit": "mm\u00b3/s",
                    "value": "16"
                }
            }
        }
=======
        "machine_name": { "default_value": "BambuLab Bambu A1 mini" },
        "machine_start_gcode": { "default_value": ";===== machine: A1 mini =========================\n\n;===== start to heat heatbead&hotend==========\nM1002 gcode_claim_action : 2\nM1002 set_filament_type:{material_type, initial_extruder_nr}\nM104 S170\nM140 S{material_bed_temperature_layer_0}\nG392 S0 ;turn off clog detect\nM9833.2\n;=====start printer sound ===================\n; 'The entertainer' by Scott Joplin\nM17\nM400 S1\nM1006 S1\n\nM1006 A0 B10 C39 D15 L30 M60 E0 F10 N60\nM1006 A0 B10 C40 D15 L30 M60 E0 F10 N60\nM1006 A0 B10 C41 D15 L30 M60 E0 F10 N60\nM1006 A0 B10 C49 D30 L30 M60 E0 F10 N60\nM1006 A0 B10 C41 D15 L30 M60 E0 F10 N60\nM1006 A0 B10 C49 D30 L30 M60 E0 F10 N60\nM1006 A0 B10 C41 D15 L30 M60 E0 F10 N60\nM1006 A0 B10 C49 D30 L30 M60 E0 F10 N60\n\nM1006 A0 B10 C0 D30 L30 M60 E0 F10 N60\n\nM1006 A0 B10 C49 D15 L30 M60 E0 F10 N60\nM1006 A0 B10 C50 D15 L30 M60 E0 F10 N60\nM1006 A0 B10 C51 D15 L30 M60 E0 F10 N60\nM1006 A0 B10 C53 D15 L30 M60 E0 F10 N60\nM1006 A0 B10 C50 D15 L30 M60 E0 F10 N60\nM1006 A0 B10 C51 D15 L30 M60 E0 F10 N60\nM1006 A0 B10 C53 D30 L30 M60 E0 F10 N60\nM1006 A0 B10 C47 D15 L30 M60 E0 F10 N60\nM1006 A0 B10 C51 D30 L30 M60 E0 F10 N60\nM1006 A0 B10 C49 D30 L30 M60 E0 F10 N60\n\nM1006 W\nM18\n;=====avoid end stop =================\nG91\nG380 S2 Z30 F1200\nG380 S3 Z-20 F1200\nG1 Z5 F1200\nG90\n\n;===== reset machine status =================\nM204 S6000\n\nM630 S0 P0\nG91\nM17 Z0.3 ; lower the z-motor current\n\nG90\nM17 X0.7 Y0.9 Z0.5 ; reset motor current to default\nM960 S5 P1 ; turn on logo lamp\nG90\nM83\nM220 S100 ;Reset Feedrate\nM221 S100 ;Reset Flowrate\nM73.2   R1.0 ;Reset left time magnitude\n;====== cog noise reduction=================\nM982.2 S1 ; turn on cog noise reduction\n\n;===== prepare print temperature and material ==========\nM400\nM18\nM109 S100 H170\nM104 S170\nM400\nM17\nM400\nG28 X\n\nM211 X0 Y0 Z0 ;turn off soft endstop ; turn off soft endstop to prevent protential logic problem\n\nM975 S1 ; turn on\n\nG1 X0.0 F30000\nG1 X-13.5 F3000\n\nM620 M ;enable remap\nM620 S{initial_extruder_nr}A   ; switch material if AMS exist\n    G392 S0 ;turn on clog detect\n    M1002 gcode_claim_action : 4\n    M400\n    M1002 set_filament_type:UNKNOWN\n    M109 S{material_print_temperature_layer_0, initial_extruder_nr}\n    M104 S250\n    M400\n    T{initial_extruder_nr}\n    G1 X-13.5 F3000\n    M400\n    M620.1 E F{material_max_flowrate/2.4053*60, initial_extruder_nr} T{material_print_temperature, initial_extruder_nr}\n    M109 S250 ;set nozzle to common flush temp\n    M106 P1 S0\n    G92 E0\n    G1 E50 F200\n    M400\n    M1002 set_filament_type:{material_type, initial_extruder_nr}\n    M104 S{material_print_temperature, initial_extruder_nr}\n    G92 E0\n    G1 E50 F{material_max_flowrate/2.4053*60, initial_extruder_nr}\n    M400\n    M106 P1 S178\n    G92 E0\n    G1 E5 F{material_max_flowrate/2.4053*60, initial_extruder_nr}\n    M109 S{material_print_temperature_layer_0-20, initial_extruder_nr} ; drop nozzle temp, make filament shink a bit\n    M104 S{material_print_temperature_layer_0-40, material_print_temperature_layer_0}\n    G92 E0\n    G1 E-0.5 F300\n\n    G1 X0 F30000\n    G1 X-13.5 F3000\n    G1 X0 F30000 ;wipe and shake\n    G1 X-13.5 F3000\n    G1 X0 F12000 ;wipe and shake\n    G1 X0 F30000\n    G1 X-13.5 F3000\n    M109 S{material_print_temperature_layer_0-40, initial_extruder_nr}\n    G392 S0 ;turn off clog detect\nM621 S{initial_extruder_nr}A\n\nM400\nM106 P1 S0\n;===== prepare print temperature and material end =====\n\n\n;===== mech mode fast check============================\n{if material_print_temperature > 2000}\nM1002 gcode_claim_action : 3\n{endif}\nG0 X25 Y175 F20000 ; find a soft place to home\n;M104 S0\nG28 Z P0 T300; home z with low precision,permit 300deg temperature\nG29.2 S0 ; turn off ABL\nM104 S170\n\n; build plate detect\nM1002 judge_flag build_plate_detect_flag\nM622 S1\n  G39.4\n  M400\nM623\n\nG1 Z5 F3000\nG1 X90 Y-1 F30000\nM400 P200\nM970.3 Q1 A7 K0 O2\nM974 Q1 S2 P0\n\nG1 X90 Y0 Z5 F30000\nM400 P200\nM970 Q0 A10 B50 C90 H15 K0 M20 O3\nM974 Q0 S2 P0\n\nM975 S1\nG1 F30000\nG1 X-1 Y10\nG28 X ; re-home XY\n\n;===== wipe nozzle ===============================\n{if material_print_temperature > 2000}\nM1002 gcode_claim_action : 14\nM975 S1\n\nM104 S170 ; set temp down to heatbed acceptable\nM106 S255 ; turn on fan (G28 has turn off fan)\nM211 S; push soft endstop status\nM211 X0 Y0 Z0 ;turn off Z axis endstop\n\nM83\nG1 E-1 F500\nG90\nM83\n\nM109 S170\nM104 S140\nG0 X90 Y-4 F30000\nG380 S3 Z-5 F1200\nG1 Z2 F1200\nG1 X91 F10000\nG380 S3 Z-5 F1200\nG1 Z2 F1200\nG1 X92 F10000\nG380 S3 Z-5 F1200\nG1 Z2 F1200\nG1 X93 F10000\nG380 S3 Z-5 F1200\nG1 Z2 F1200\nG1 X94 F10000\nG380 S3 Z-5 F1200\nG1 Z2 F1200\nG1 X95 F10000\nG380 S3 Z-5 F1200\nG1 Z2 F1200\nG1 X96 F10000\nG380 S3 Z-5 F1200\nG1 Z2 F1200\nG1 X97 F10000\nG380 S3 Z-5 F1200\nG1 Z2 F1200\nG1 X98 F10000\nG380 S3 Z-5 F1200\nG1 Z2 F1200\nG1 X99 F10000\nG380 S3 Z-5 F1200\nG1 Z2 F1200\nG1 X99 F10000\nG380 S3 Z-5 F1200\nG1 Z2 F1200\nG1 X99 F10000\nG380 S3 Z-5 F1200\nG1 Z2 F1200\nG1 X99 F10000\nG380 S3 Z-5 F1200\nG1 Z2 F1200\nG1 X99 F10000\nG380 S3 Z-5 F1200\n\nG1 Z5 F30000\n;;;;;;;;;;;;;;;;;;;;;;;;;;;;;;\nG1 X25 Y175 F30000.1 ;Brush material\nG1 Z0.2 F30000.1\nG1 Y185\nG91\nG1 X-30 F30000\nG1 Y-2\nG1 X27\nG1 Y1.5\nG1 X-28\nG1 Y-2\nG1 X30\nG1 Y1.5\nG1 X-30\nG90\nM83\n\nG1 Z5 F3000\nG0 X50 Y175 F20000 ; find a soft place to home\nG28 Z P0 T300; home z with low precision, permit 300deg temperature\nG29.2 S0 ; turn off ABL\n\nG0 X85 Y185 F10000 ;move to exposed steel surface and stop the nozzle\nG0 Z-1.01 F10000\nG91\n\nG2 I1 J0 X2 Y0 F2000.1\nG2 I-0.75 J0 X-1.5\nG2 I1 J0 X2\nG2 I-0.75 J0 X-1.5\nG2 I1 J0 X2\nG2 I-0.75 J0 X-1.5\nG2 I1 J0 X2\nG2 I-0.75 J0 X-1.5\nG2 I1 J0 X2\nG2 I-0.75 J0 X-1.5\nG2 I1 J0 X2\nG2 I-0.75 J0 X-1.5\nG2 I1 J0 X2\nG2 I-0.75 J0 X-1.5\nG2 I1 J0 X2\nG2 I-0.75 J0 X-1.5\nG2 I1 J0 X2\nG2 I-0.75 J0 X-1.5\nG2 I1 J0 X2\nG2 I-0.75 J0 X-1.5\n\nG90\nG1 Z5 F30000\nG1 X25 Y175 F30000.1 ;Brush material\nG1 Z0.2 F30000.1\nG1 Y185\nG91\nG1 X-30 F30000\nG1 Y-2\nG1 X27\nG1 Y1.5\nG1 X-28\nG1 Y-2\nG1 X30\nG1 Y1.5\nG1 X-30\nG90\nM83\n\nG1 Z5\nG0 X55 Y175 F20000 ; find a soft place to home\nG28 Z P0 T300; home z with low precision, permit 300deg temperature\nG29.2 S0 ; turn off ABL\n\nG1 Z10\nG1 X85 Y185\nG1 Z-1.01\nG1 X95\nG1 X90\n\nM211 R; pop softend status\n\nM106 S0 ; turn off fan , too noisy\n{endif}\n;===== wipe nozzle end ================================\n\n\n;===== wait heatbed  ====================\nM1002 gcode_claim_action : 2\nM104 S0\nM190 S{material_bed_temperature_layer_0};set bed temp\nM109 S140\n\nG1 Z5 F3000\nG29.2 S1\nG1 X10 Y10 F20000\n\n;===== bed leveling ==================================\n;M1002 set_flag g29_before_print_flag=1\nM1002 judge_flag g29_before_print_flag\nM622 J1\n    M1002 gcode_claim_action : 1\n    G29 A1 X{-machine_width/2 if machine_center_is_zero else 0} Y{-machine_depth/2 if machine_center_is_zero else 0} I{machine_width} J{machine_depth}\n    M400\n    M500 ; save cali data\nM623\n;===== bed leveling end ================================\n\n;===== home after wipe mouth============================\nM1002 judge_flag g29_before_print_flag\nM622 J0\n\n    M1002 gcode_claim_action : 13\n    G28 T145\n\nM623\n\n;===== home after wipe mouth end =======================\n\nM975 S1 ; turn on vibration supression\n;===== nozzle load line ===============================\nM975 S1\nG90\nM83\nT1000\n\nG1 X-13.5 Y0 Z10 F10000\nG1 E1.2 F500\nM400\nM1002 set_filament_type:UNKNOWN\nM109 S{material_print_temperature_layer_0, initial_extruder_nr}\nM400\n\nM412 S1 ;    ===turn on  filament runout detection===\nM400 P10\n\nG392 S0 ;turn on clog detect\n\nM620.3 W1; === turn on filament tangle detection===\nM400 S2\n\nM1002 set_filament_type:{material_type, initial_extruder_nr}\n;M1002 set_flag extrude_cali_flag=1\nM1002 judge_flag extrude_cali_flag\nM622 J1\n    M1002 gcode_claim_action : 8\n\n    M400\n    M900 K0.0 L1000.0 M1.0\n    G90\n    M83\n    G0 X68 Y-4 F30000\n    G0 Z0.3 F18000 ;Move to start position\n    M400\n    G0 X88 E10      F{speed_wall_0*wall_line_width_0*layer_height/(24/20)     * 60, initial_extruder_nr}\n    G0 X93 E.3742   F{speed_wall_0*wall_line_width_0*layer_height/(0.3*0.5)/4 * 60, initial_extruder_nr}\n    G0 X98 E.3742   F{speed_wall_0*wall_line_width_0*layer_height/(0.3*0.5)   * 60, initial_extruder_nr}\n    G0 X103 E.3742  F{speed_wall_0*wall_line_width_0*layer_height/(0.3*0.5)/4 * 60, initial_extruder_nr}\n    G0 X108 E.3742  F{speed_wall_0*wall_line_width_0*layer_height/(0.3*0.5)   * 60, initial_extruder_nr}\n    G0 X113 E.3742  F{speed_wall_0*wall_line_width_0*layer_height/(0.3*0.5)/4 * 60, initial_extruder_nr}\n    G0 Y0 Z0 F20000\n    M400\n\n    G1 X-13.5 Y0 Z10 F10000\n    M400\n\n    G1 E10 F{speed_wall_0*wall_line_width_0*layer_height/2.4*60, initial_extruder_nr}\n    M983 F{speed_wall_0*wall_line_width_0*layer_height/2.4, initial_extruder_nr} A0.3 H{machine_nozzle_size}; cali dynamic extrusion compensation\n    M106 P1 S178\n    M400 S7\n    G1 X0 F18000\n    G1 X-13.5 F3000\n    G1 X0 F18000 ;wipe and shake\n    G1 X-13.5 F3000\n    G1 X0 F12000 ;wipe and shake\n    G1 X-13.5 F3000\n    M400\n    M106 P1 S0\n\n    M1002 judge_last_extrude_cali_success\n    M622 J0\n        M983 F{speed_wall_0*wall_line_width_0*layer_height/2.4, initial_extruder_nr} A0.3 H{machine_nozzle_size}; cali dynamic extrusion compensation\n        M106 P1 S178\n        M400 S7\n        G1 X0 F18000\n        G1 X-13.5 F3000\n        G1 X0 F18000 ;wipe and shake\n        G1 X-13.5 F3000\n        G1 X0 F12000 ;wipe and shake\n        M400\n        M106 P1 S0\n    M623\n\n    G1 X-13.5 F3000\n    M400\n    M984 A0.1 E1 S1 F{speed_wall_0*wall_line_width_0*layer_height/2.4, initial_extruder_nr} H{machine_nozzle_size}\n    M106 P1 S178\n    M400 S7\n    G1 X0 F18000\n    G1 X-13.5 F3000\n    G1 X0 F18000 ;wipe and shake\n    G1 X-13.5 F3000\n    G1 X0 F12000 ;wipe and shake\n    G1 X-13.5 F3000\n    M400\n    M106 P1 S0\n\nM623 ; end of 'draw extrinsic para cali paint'\n\n;===== extrude cali test ===============================\nM104 S{material_print_temperature_layer_0, initial_extruder_nr}\nG90\nM83\nG0 X68 Y-2.5 F30000\nG0 Z0.3 F18000 ;Move to start position\nG0 X88 E10      F{speed_wall_0*wall_line_width_0*layer_height/(24/20)     * 60, initial_extruder_nr}\nG0 X93 E.3742   F{speed_wall_0*wall_line_width_0*layer_height/(0.3*0.5)/4 * 60, initial_extruder_nr}\nG0 X98 E.3742   F{speed_wall_0*wall_line_width_0*layer_height/(0.3*0.5)   * 60, initial_extruder_nr}\nG0 X103 E.3742  F{speed_wall_0*wall_line_width_0*layer_height/(0.3*0.5)/4 * 60, initial_extruder_nr}\nG0 X108 E.3742  F{speed_wall_0*wall_line_width_0*layer_height/(0.3*0.5)   * 60, initial_extruder_nr}\nG0 X113 E.3742  F{speed_wall_0*wall_line_width_0*layer_height/(0.3*0.5)/4 * 60, initial_extruder_nr}\nG0 X115 Z0 F20000\nG0 Z5\nM400\n\n;========turn off light and wait extrude temperature =============\nM1002 gcode_claim_action : 0\n\nM400 ; wait all motion done before implement the emprical L parameters\n\n;===== for Textured PEI Plate , lower the nozzle as the nozzle was touching topmost of the texture when homing ==\n;curr_bed_type={curr_bed_type}\n{if machine_buildplate_type=='textured_pei_plate'}\nG29.1 Z{-0.02} ; for Textured PEI Plate\n{endif}\n\nM960 S1 P0 ; turn off laser\nM960 S2 P0 ; turn off laser\nM106 S0 ; turn off fan\nM106 P2 S0 ; turn off big fan\nM106 P3 S0 ; turn off chamber fan\n\nM975 S1 ; turn on mech mode supression\nG90\nM83\nT1000\n\nM211 X0 Y0 Z0 ;turn off soft endstop\nM1007 S1\n\n\n\n" },
        "machine_width": { "value": 180 },
        "prime_tower_position_x": { "value": "resolveOrValue('prime_tower_size') + (resolveOrValue('prime_tower_base_size') if (resolveOrValue('adhesion_type') == 'raft' or resolveOrValue('prime_tower_brim_enable')) else 0) + max(max(extruderValues('travel_avoid_distance')) + max(extruderValues('machine_nozzle_offset_y')) + max(extruderValues('support_offset')) + (extruderValue(skirt_brim_extruder_nr, 'skirt_brim_line_width') * extruderValue(skirt_brim_extruder_nr, 'skirt_line_count') * extruderValue(skirt_brim_extruder_nr, 'initial_layer_line_width_factor') / 100 + extruderValue(skirt_brim_extruder_nr, 'skirt_gap') if resolveOrValue('adhesion_type') == 'skirt' else 0) + (resolveOrValue('draft_shield_dist') if resolveOrValue('draft_shield_enabled') else 0), max(map(abs, extruderValues('machine_nozzle_offset_y'))), 1) - (resolveOrValue('machine_depth') / 2 if resolveOrValue('machine_center_is_zero') else 0)" },
        "prime_tower_position_y": { "value": "(resolveOrValue('prime_tower_base_size') if (resolveOrValue('adhesion_type') == 'raft' or resolveOrValue('prime_tower_brim_enable')) else 0) + max(max(extruderValues('travel_avoid_distance')) + max(extruderValues('machine_nozzle_offset_y')) + max(extruderValues('support_offset')) + (extruderValue(skirt_brim_extruder_nr, 'skirt_brim_line_width') * extruderValue(skirt_brim_extruder_nr, 'skirt_line_count') * extruderValue(skirt_brim_extruder_nr, 'initial_layer_line_width_factor') / 100 + extruderValue(skirt_brim_extruder_nr, 'skirt_gap') if resolveOrValue('adhesion_type') == 'skirt' else 0) + (resolveOrValue('draft_shield_dist') if resolveOrValue('draft_shield_enabled') else 0), max(map(abs, extruderValues('machine_nozzle_offset_y'))), 1) - (resolveOrValue('machine_depth') / 2 if resolveOrValue('machine_center_is_zero') else 0)" }
>>>>>>> 01c048b5
    }
}<|MERGE_RESOLUTION|>--- conflicted
+++ resolved
@@ -5,12 +5,6 @@
     "metadata":
     {
         "visible": true,
-<<<<<<< HEAD
-        "author": "Mariska",
-        "manufacturer": "BambuLab",
-        "file_formats": "application/vnd.bambulab-package.3dmanufacturing-3dmodel+xml",
-=======
->>>>>>> 01c048b5
         "platform": "bambulab_a1mini.obj",
         "has_machine_quality": true,
         "has_material": true,
@@ -35,302 +29,14 @@
     },
     "overrides":
     {
-<<<<<<< HEAD
-        "acceleration_infill": { "value": "acceleration_print" },
-        "acceleration_layer_0": { "value": 2000 },
-        "acceleration_prime_tower": { "value": "acceleration_print" },
-        "acceleration_print": { "value": 20000 },
-        "acceleration_print_layer_0": { "value": "acceleration_layer_0" },
-        "acceleration_roofing": { "value": "acceleration_wall_0" },
-        "acceleration_skirt_brim": { "value": "acceleration_layer_0" },
-        "acceleration_support": { "value": "acceleration_print" },
-        "acceleration_support_bottom": { "value": "acceleration_support_interface" },
-        "acceleration_support_infill": { "value": "acceleration_support" },
-        "acceleration_support_interface": { "value": "acceleration_support" },
-        "acceleration_support_roof": { "value": "acceleration_support_interface" },
-        "acceleration_topbottom": { "value": "acceleration_print" },
-        "acceleration_travel": { "value": 20000 },
-        "acceleration_travel_enabled": { "value": true },
-        "acceleration_travel_layer_0": { "value": "acceleration_layer_0" },
-        "acceleration_wall": { "value": "acceleration_print/8" },
-        "acceleration_wall_0": { "value": "acceleration_wall" },
-        "acceleration_wall_0_roofing": { "value": "acceleration_wall_0" },
-        "acceleration_wall_x": { "value": "acceleration_print" },
-        "acceleration_wall_x_roofing": { "value": "acceleration_wall" },
-        "adhesion_type": { "value": "'skirt'" },
-        "bottom_thickness": { "value": 0.6 },
-        "bridge_skin_speed":
-        {
-            "unit": "mm/s",
-            "value": "bridge_wall_speed"
-        },
-        "bridge_sparse_infill_max_density": { "value": 50 },
-        "bridge_wall_min_length": { "value": 10 },
-        "bridge_wall_speed":
-        {
-            "unit": "mm/s",
-            "value": 50
-        },
-        "cool_min_layer_time": { "value": 6 },
-        "cool_min_speed": { "value": 6 },
-        "cool_min_temperature": { "value": "material_print_temperature-15" },
-        "default_material_print_temperature": { "maximum_value_warning": 320 },
-        "extra_infill_lines_to_support_skins": { "value": "'walls_and_lines'" },
-        "gradual_flow_enabled": { "value": false },
-        "hole_xy_offset": { "value": 0.075 },
-        "infill_overlap": { "value": 10 },
-        "infill_pattern": { "value": "'zigzag' if infill_sparse_density > 80 else 'grid'" },
-        "infill_sparse_density": { "value": 15 },
-        "infill_wall_line_count": { "value": "1 if infill_sparse_density > 80 else 0" },
-        "jerk_infill": { "value": "jerk_print" },
-        "jerk_layer_0": { "value": "jerk_print/2" },
-        "jerk_prime_tower": { "value": "jerk_print" },
-        "jerk_print": { "value": "50" },
-        "jerk_print_layer_0": { "value": "jerk_layer_0" },
-        "jerk_roofing": { "value": "jerk_wall_0" },
-        "jerk_skirt_brim": { "value": "jerk_layer_0" },
-        "jerk_support": { "value": "jerk_print" },
-        "jerk_support_bottom": { "value": "jerk_support_interface" },
-        "jerk_support_infill": { "value": "jerk_support" },
-        "jerk_support_interface": { "value": "jerk_support" },
-        "jerk_support_roof": { "value": "jerk_support_interface" },
-        "jerk_topbottom": { "value": "jerk_print" },
-        "jerk_travel": { "value": 50 },
-        "jerk_travel_enabled": { "value": true },
-        "jerk_travel_layer_0": { "value": "jerk_travel" },
-        "jerk_wall": { "value": "jerk_print/5" },
-        "jerk_wall_0": { "value": "jerk_wall" },
-        "jerk_wall_0_roofing": { "value": "jerk_wall_0" },
-        "jerk_wall_x": { "value": "jerk_print" },
-        "jerk_wall_x_roofing": { "value": "jerk_wall_0" },
-        "line_width": { "value": 0.42 },
-        "machine_acceleration": { "value": 10000 },
-        "machine_buildplate_type":
-        {
-            "default_value": "textured_pei_plate",
-            "options":
-            {
-                "cool_plate": "Cool Plate",
-                "engineering_plate": "Engineering Plate",
-                "high_temp_plate": "High Temp Plate",
-                "textured_pei_plate": "Textured PEI Plate"
-            }
-        },
-        "machine_center_is_zero": { "value": false },
-=======
->>>>>>> 01c048b5
         "machine_depth": { "value": 180 },
         "machine_end_gcode": { "default_value": ";===== date: 20231229 =====================\n;turn off nozzle clog detect\nG392 S0\n\nM400 ; wait for buffer to clear\nG92 E0 ; zero the extruder\nG1 E-0.8 F1800 ; retract\nG1 Z{machine_height + 0.5} F900 ; lower z a little\nG1 X0 Y{machine_depth} F18000 ; move to safe pos\nG1 X-13.0 F3000 ; move to safe pos\n{if !magic_spiralize && print_sequence != 'one_at_a_time'}\nM1002 judge_flag timelapse_record_flag\nM622 J1\nM400 P100\nM971 S11 C11 O0\nM400 P100\nM971 S11 C11 O0\nM400 P100\nM971 S11 C11 O0\nM400 P100\nM971 S11 C11 O0\nM400 P100\nM971 S11 C11 O0\nM400 P100\nM971 S11 C11 O0\nM400 P100\nM971 S11 C11 O0\nM400 P100\nM971 S11 C11 O0\nM400 P100\nM971 S11 C11 O0\nM400 P100\nM971 S11 C11 O0\nM400 P100\nM971 S11 C11 O0\nM400 P100\nM971 S11 C11 O0\nM400 P100\nM971 S11 C11 O0\nM400 P100\nM971 S11 C11 O0\nM400 P100\nM971 S11 C11 O0\nM400 P100\nM971 S11 C11 O0\nM400 P100\nM971 S11 C11 O0\nM400 P100\nM971 S11 C11 O0\nM400 P100\nM971 S11 C11 O0\nM400 P100\nM971 S11 C11 O0\nM400 P100\nM971 S11 C11 O0\nM400 P100\nM971 S11 C11 O0\nM400 P100\nM971 S11 C11 O0\nM400 P100\nM971 S11 C11 O0\nM400 P100\nM971 S11 C11 O0\nM400 P100\nM971 S11 C11 O0\nM400 P100\nM971 S11 C11 O0\nM400 P100\nM971 S11 C11 O0\nM400 P100\nM971 S11 C11 O0\nM400 P100\nM971 S11 C11 O0\nM991 S0 P-1 ;end timelapse at safe pos\nM623\n{endif}\n\nM140 S0 ; turn off bed\nM106 S0 ; turn off fan\nM106 P2 S0 ; turn off remote part cooling fan\nM106 P3 S0 ; turn off chamber cooling fan\n\n;G1 X27 F15000 ; wipe\n\n; pull back filament to AMS\nM620 S255\nG1 X181 F12000\nT255\nG1 X0 F18000\nG1 X-13.0 F3000\nG1 X0 F18000 ; wipe\nM621 S255\n\nM104 S0 ; turn off hotend\n\nM400 ; wait all motion done\nM17 S\nM17 Z0.4 ; lower z motor current to reduce impact if there is something in the bottom\nG1 Z180 F600\nG1 Z180\nM400 P100\nM17 R ; restore z current\n\nG90\nG1 X-13 Y180 F3600\n\nG91\nG1 Z-1 F600\nG90\nM83\n\nM220 S100  ; Reset feedrate magnitude\nM201.2 K1.0 ; Reset acc magnitude\nM73.2   R1.0 ;Reset left time magnitude\nM1002 set_gcode_claim_speed_level : 0\n\n;=====printer finish  sound=========\nM17\nM400 S1\nM1006 S1\nM1006 A0 B20 L100 C37 D20 M100 E42 F20 N100\nM1006 A0 B10 L100 C44 D10 M100 E44 F10 N100\nM1006 A0 B10 L100 C46 D10 M100 E46 F10 N100\nM1006 A44 B20 L100 C39 D20 M100 E48 F20 N100\nM1006 A0 B10 L100 C44 D10 M100 E44 F10 N100\nM1006 A0 B10 L100 C0 D10 M100 E0 F10 N100\nM1006 A0 B10 L100 C39 D10 M100 E39 F10 N100\nM1006 A0 B10 L100 C0 D10 M100 E0 F10 N100\nM1006 A0 B10 L100 C44 D10 M100 E44 F10 N100\nM1006 A0 B10 L100 C0 D10 M100 E0 F10 N100\nM1006 A0 B10 L100 C39 D10 M100 E39 F10 N100\nM1006 A0 B10 L100 C0 D10 M100 E0 F10 N100\nM1006 A44 B10 L100 C0 D10 M100 E48 F10 N100\nM1006 A0 B10 L100 C0 D10 M100 E0 F10 N100\nM1006 A44 B20 L100 C41 D20 M100 E49 F20 N100\nM1006 A0 B20 L100 C0 D20 M100 E0 F20 N100\nM1006 A0 B20 L100 C37 D20 M100 E37 F20 N100\nM1006 W\n;=====printer finish  sound=========\nM400 S1\nM18 X Y Z\n" },
         "machine_extruder_count": { "value": 4 },
         "machine_height": { "value": 175 },
-<<<<<<< HEAD
-        "machine_max_feedrate_e": { "value": 150 },
-        "machine_max_feedrate_x": { "value": 500 },
-        "machine_max_feedrate_y": { "value": 500 },
-        "machine_max_feedrate_z": { "value": 15 },
-        "machine_max_jerk_e": { "default_value": 100 },
-        "machine_max_jerk_xy": { "default_value": 5000 },
-        "machine_max_jerk_z": { "default_value": 100 },
-        "machine_name": { "default_value": "BambuLab Bambu A1 mini" },
-        "machine_nozzle_cool_down_speed": { "default_value": 1.3 },
-        "machine_nozzle_heat_up_speed": { "default_value": 1.9 },
-        "machine_nozzle_size": { "value": 0.4 },
-        "machine_show_variants": { "value": true },
-        "machine_start_gcode": { "default_value": ";===== machine: A1 mini =========================\n\n;===== start to heat heatbead&hotend==========\nM1002 gcode_claim_action : 2\nM1002 set_filament_type:{material_type, initial_extruder_nr}\nM104 S170\nM140 S{material_bed_temperature_layer_0}\nG392 S0 ;turn off clog detect\nM9833.2\n;=====start printer sound ===================\nM17\nM400 S1\n; M1006 S1\n; M1006 A0 B0 L100 C37 D10 M100 E37 F10 N100\n; M1006 A0 B0 L100 C41 D10 M100 E41 F10 N100\n; M1006 A0 B0 L100 C44 D10 M100 E44 F10 N100\n; M1006 A0 B10 L100 C0 D10 M100 E0 F10 N100\n; M1006 A43 B10 L100 C39 D10 M100 E46 F10 N100\n; M1006 A0 B0 L100 C0 D10 M100 E0 F10 N100\n; M1006 A0 B0 L100 C39 D10 M100 E43 F10 N100\n; M1006 A0 B0 L100 C0 D10 M100 E0 F10 N100\n; M1006 A0 B0 L100 C41 D10 M100 E41 F10 N100\n; M1006 A0 B0 L100 C44 D10 M100 E44 F10 N100\n; M1006 A0 B0 L100 C49 D10 M100 E49 F10 N100\n; M1006 A0 B0 L100 C0 D10 M100 E0 F10 N100\n; M1006 A44 B10 L100 C39 D10 M100 E48 F10 N100\n; M1006 A0 B0 L100 C0 D10 M100 E0 F10 N100\n; M1006 A0 B0 L100 C39 D10 M100 E44 F10 N100\n; M1006 A0 B0 L100 C0 D10 M100 E0 F10 N100\n; M1006 A43 B10 L100 C39 D10 M100 E46 F10 N100\n; M1006 W\nM18\n;=====avoid end stop =================\nG91\nG380 S2 Z30 F1200\nG380 S3 Z-20 F1200\nG1 Z5 F1200\nG90\n\n;===== reset machine status =================\nM204 S6000\n\nM630 S0 P0\nG91\nM17 Z0.3 ; lower the z-motor current\n\nG90\nM17 X0.7 Y0.9 Z0.5 ; reset motor current to default\nM960 S5 P1 ; turn on logo lamp\nG90\nM83\nM220 S100 ;Reset Feedrate\nM221 S100 ;Reset Flowrate\nM73.2   R1.0 ;Reset left time magnitude\n;====== cog noise reduction=================\nM982.2 S1 ; turn on cog noise reduction\n\n;===== prepare print temperature and material ==========\nM400\nM18\nM109 S100 H170\nM104 S170\nM400\nM17\nM400\nG28 X\n\nM211 X0 Y0 Z0 ;turn off soft endstop ; turn off soft endstop to prevent protential logic problem\n\nM975 S1 ; turn on\n\nG1 X0.0 F30000\nG1 X-13.5 F3000\n\nM620 M ;enable remap\nM620 S{initial_extruder_nr}A   ; switch material if AMS exist\n    G392 S0 ;turn on clog detect\n    M1002 gcode_claim_action : 4\n    M400\n    M1002 set_filament_type:UNKNOWN\n    M109 S{material_print_temperature_layer_0, initial_extruder_nr}\n    M104 S250\n    M400\n    T{initial_extruder_nr}\n    G1 X-13.5 F3000\n    M400\n    M620.1 E F{material_max_flowrate/2.4053*60, initial_extruder_nr} T{material_print_temperature, initial_extruder_nr}\n    M109 S250 ;set nozzle to common flush temp\n    M106 P1 S0\n    G92 E0\n    G1 E50 F200\n    M400\n    M1002 set_filament_type:{material_type, initial_extruder_nr}\n    M104 S{material_print_temperature, initial_extruder_nr}\n    G92 E0\n    G1 E50 F{material_max_flowrate/2.4053*60, initial_extruder_nr}\n    M400\n    M106 P1 S178\n    G92 E0\n    G1 E5 F{material_max_flowrate/2.4053*60, initial_extruder_nr}\n    M109 S{material_print_temperature_layer_0-20, initial_extruder_nr} ; drop nozzle temp, make filament shink a bit\n    M104 S{material_print_temperature_layer_0-40, material_print_temperature_layer_0}\n    G92 E0\n    G1 E-0.5 F300\n\n    G1 X0 F30000\n    G1 X-13.5 F3000\n    G1 X0 F30000 ;wipe and shake\n    G1 X-13.5 F3000\n    G1 X0 F12000 ;wipe and shake\n    G1 X0 F30000\n    G1 X-13.5 F3000\n    M109 S{material_print_temperature_layer_0-40, initial_extruder_nr}\n    G392 S0 ;turn off clog detect\nM621 S{initial_extruder_nr}A\n\nM400\nM106 P1 S0\n;===== prepare print temperature and material end =====\n\n\n;===== mech mode fast check============================\n{if material_print_temperature > 2000}\nM1002 gcode_claim_action : 3\n{endif}\nG0 X25 Y175 F20000 ; find a soft place to home\n;M104 S0\nG28 Z P0 T300; home z with low precision,permit 300deg temperature\nG29.2 S0 ; turn off ABL\nM104 S170\n\n; build plate detect\nM1002 judge_flag build_plate_detect_flag\nM622 S1\n  G39.4\n  M400\nM623\n\nG1 Z5 F3000\nG1 X90 Y-1 F30000\nM400 P200\nM970.3 Q1 A7 K0 O2\nM974 Q1 S2 P0\n\nG1 X90 Y0 Z5 F30000\nM400 P200\nM970 Q0 A10 B50 C90 H15 K0 M20 O3\nM974 Q0 S2 P0\n\nM975 S1\nG1 F30000\nG1 X-1 Y10\nG28 X ; re-home XY\n\n;===== wipe nozzle ===============================\n{if material_print_temperature > 2000}\nM1002 gcode_claim_action : 14\nM975 S1\n\nM104 S170 ; set temp down to heatbed acceptable\nM106 S255 ; turn on fan (G28 has turn off fan)\nM211 S; push soft endstop status\nM211 X0 Y0 Z0 ;turn off Z axis endstop\n\nM83\nG1 E-1 F500\nG90\nM83\n\nM109 S170\nM104 S140\nG0 X90 Y-4 F30000\nG380 S3 Z-5 F1200\nG1 Z2 F1200\nG1 X91 F10000\nG380 S3 Z-5 F1200\nG1 Z2 F1200\nG1 X92 F10000\nG380 S3 Z-5 F1200\nG1 Z2 F1200\nG1 X93 F10000\nG380 S3 Z-5 F1200\nG1 Z2 F1200\nG1 X94 F10000\nG380 S3 Z-5 F1200\nG1 Z2 F1200\nG1 X95 F10000\nG380 S3 Z-5 F1200\nG1 Z2 F1200\nG1 X96 F10000\nG380 S3 Z-5 F1200\nG1 Z2 F1200\nG1 X97 F10000\nG380 S3 Z-5 F1200\nG1 Z2 F1200\nG1 X98 F10000\nG380 S3 Z-5 F1200\nG1 Z2 F1200\nG1 X99 F10000\nG380 S3 Z-5 F1200\nG1 Z2 F1200\nG1 X99 F10000\nG380 S3 Z-5 F1200\nG1 Z2 F1200\nG1 X99 F10000\nG380 S3 Z-5 F1200\nG1 Z2 F1200\nG1 X99 F10000\nG380 S3 Z-5 F1200\nG1 Z2 F1200\nG1 X99 F10000\nG380 S3 Z-5 F1200\n\nG1 Z5 F30000\n;;;;;;;;;;;;;;;;;;;;;;;;;;;;;;\nG1 X25 Y175 F30000.1 ;Brush material\nG1 Z0.2 F30000.1\nG1 Y185\nG91\nG1 X-30 F30000\nG1 Y-2\nG1 X27\nG1 Y1.5\nG1 X-28\nG1 Y-2\nG1 X30\nG1 Y1.5\nG1 X-30\nG90\nM83\n\nG1 Z5 F3000\nG0 X50 Y175 F20000 ; find a soft place to home\nG28 Z P0 T300; home z with low precision, permit 300deg temperature\nG29.2 S0 ; turn off ABL\n\nG0 X85 Y185 F10000 ;move to exposed steel surface and stop the nozzle\nG0 Z-1.01 F10000\nG91\n\nG2 I1 J0 X2 Y0 F2000.1\nG2 I-0.75 J0 X-1.5\nG2 I1 J0 X2\nG2 I-0.75 J0 X-1.5\nG2 I1 J0 X2\nG2 I-0.75 J0 X-1.5\nG2 I1 J0 X2\nG2 I-0.75 J0 X-1.5\nG2 I1 J0 X2\nG2 I-0.75 J0 X-1.5\nG2 I1 J0 X2\nG2 I-0.75 J0 X-1.5\nG2 I1 J0 X2\nG2 I-0.75 J0 X-1.5\nG2 I1 J0 X2\nG2 I-0.75 J0 X-1.5\nG2 I1 J0 X2\nG2 I-0.75 J0 X-1.5\nG2 I1 J0 X2\nG2 I-0.75 J0 X-1.5\n\nG90\nG1 Z5 F30000\nG1 X25 Y175 F30000.1 ;Brush material\nG1 Z0.2 F30000.1\nG1 Y185\nG91\nG1 X-30 F30000\nG1 Y-2\nG1 X27\nG1 Y1.5\nG1 X-28\nG1 Y-2\nG1 X30\nG1 Y1.5\nG1 X-30\nG90\nM83\n\nG1 Z5\nG0 X55 Y175 F20000 ; find a soft place to home\nG28 Z P0 T300; home z with low precision, permit 300deg temperature\nG29.2 S0 ; turn off ABL\n\nG1 Z10\nG1 X85 Y185\nG1 Z-1.01\nG1 X95\nG1 X90\n\nM211 R; pop softend status\n\nM106 S0 ; turn off fan , too noisy\n{endif}\n;===== wipe nozzle end ================================\n\n\n;===== wait heatbed  ====================\nM1002 gcode_claim_action : 2\nM104 S0\nM190 S{material_bed_temperature_layer_0};set bed temp\nM109 S140\n\nG1 Z5 F3000\nG29.2 S1\nG1 X10 Y10 F20000\n\n;===== bed leveling ==================================\n;M1002 set_flag g29_before_print_flag=1\nM1002 judge_flag g29_before_print_flag\nM622 J1\n    M1002 gcode_claim_action : 1\n    G29 A1 X{-machine_width/2 if machine_center_is_zero else 0} Y{-machine_depth/2 if machine_center_is_zero else 0} I{machine_width} J{machine_depth}\n    M400\n    M500 ; save cali data\nM623\n;===== bed leveling end ================================\n\n;===== home after wipe mouth============================\nM1002 judge_flag g29_before_print_flag\nM622 J0\n\n    M1002 gcode_claim_action : 13\n    G28 T145\n\nM623\n\n;===== home after wipe mouth end =======================\n\nM975 S1 ; turn on vibration supression\n;===== nozzle load line ===============================\nM975 S1\nG90\nM83\nT1000\n\nG1 X-13.5 Y0 Z10 F10000\nG1 E1.2 F500\nM400\nM1002 set_filament_type:UNKNOWN\nM109 S{material_print_temperature_layer_0, initial_extruder_nr}\nM400\n\nM412 S1 ;    ===turn on  filament runout detection===\nM400 P10\n\nG392 S0 ;turn on clog detect\n\nM620.3 W1; === turn on filament tangle detection===\nM400 S2\n\nM1002 set_filament_type:{material_type, initial_extruder_nr}\n;M1002 set_flag extrude_cali_flag=1\nM1002 judge_flag extrude_cali_flag\nM622 J1\n    M1002 gcode_claim_action : 8\n\n    M400\n    M900 K0.0 L1000.0 M1.0\n    G90\n    M83\n    G0 X68 Y-4 F30000\n    G0 Z0.3 F18000 ;Move to start position\n    M400\n    G0 X88 E10      F{speed_wall_0*wall_line_width_0*layer_height/(24/20)     * 60, initial_extruder_nr}\n    G0 X93 E.3742   F{speed_wall_0*wall_line_width_0*layer_height/(0.3*0.5)/4 * 60, initial_extruder_nr}\n    G0 X98 E.3742   F{speed_wall_0*wall_line_width_0*layer_height/(0.3*0.5)   * 60, initial_extruder_nr}\n    G0 X103 E.3742  F{speed_wall_0*wall_line_width_0*layer_height/(0.3*0.5)/4 * 60, initial_extruder_nr}\n    G0 X108 E.3742  F{speed_wall_0*wall_line_width_0*layer_height/(0.3*0.5)   * 60, initial_extruder_nr}\n    G0 X113 E.3742  F{speed_wall_0*wall_line_width_0*layer_height/(0.3*0.5)/4 * 60, initial_extruder_nr}\n    G0 Y0 Z0 F20000\n    M400\n\n    G1 X-13.5 Y0 Z10 F10000\n    M400\n\n    G1 E10 F{speed_wall_0*wall_line_width_0*layer_height/2.4*60, initial_extruder_nr}\n    M983 F{speed_wall_0*wall_line_width_0*layer_height/2.4, initial_extruder_nr} A0.3 H{machine_nozzle_size}; cali dynamic extrusion compensation\n    M106 P1 S178\n    M400 S7\n    G1 X0 F18000\n    G1 X-13.5 F3000\n    G1 X0 F18000 ;wipe and shake\n    G1 X-13.5 F3000\n    G1 X0 F12000 ;wipe and shake\n    G1 X-13.5 F3000\n    M400\n    M106 P1 S0\n\n    M1002 judge_last_extrude_cali_success\n    M622 J0\n        M983 F{speed_wall_0*wall_line_width_0*layer_height/2.4, initial_extruder_nr} A0.3 H{machine_nozzle_size}; cali dynamic extrusion compensation\n        M106 P1 S178\n        M400 S7\n        G1 X0 F18000\n        G1 X-13.5 F3000\n        G1 X0 F18000 ;wipe and shake\n        G1 X-13.5 F3000\n        G1 X0 F12000 ;wipe and shake\n        M400\n        M106 P1 S0\n    M623\n\n    G1 X-13.5 F3000\n    M400\n    M984 A0.1 E1 S1 F{speed_wall_0*wall_line_width_0*layer_height/2.4, initial_extruder_nr} H{machine_nozzle_size}\n    M106 P1 S178\n    M400 S7\n    G1 X0 F18000\n    G1 X-13.5 F3000\n    G1 X0 F18000 ;wipe and shake\n    G1 X-13.5 F3000\n    G1 X0 F12000 ;wipe and shake\n    G1 X-13.5 F3000\n    M400\n    M106 P1 S0\n\nM623 ; end of 'draw extrinsic para cali paint'\n\n;===== extrude cali test ===============================\nM104 S{material_print_temperature_layer_0, initial_extruder_nr}\nG90\nM83\nG0 X68 Y-2.5 F30000\nG0 Z0.3 F18000 ;Move to start position\nG0 X88 E10      F{speed_wall_0*wall_line_width_0*layer_height/(24/20)     * 60, initial_extruder_nr}\nG0 X93 E.3742   F{speed_wall_0*wall_line_width_0*layer_height/(0.3*0.5)/4 * 60, initial_extruder_nr}\nG0 X98 E.3742   F{speed_wall_0*wall_line_width_0*layer_height/(0.3*0.5)   * 60, initial_extruder_nr}\nG0 X103 E.3742  F{speed_wall_0*wall_line_width_0*layer_height/(0.3*0.5)/4 * 60, initial_extruder_nr}\nG0 X108 E.3742  F{speed_wall_0*wall_line_width_0*layer_height/(0.3*0.5)   * 60, initial_extruder_nr}\nG0 X113 E.3742  F{speed_wall_0*wall_line_width_0*layer_height/(0.3*0.5)/4 * 60, initial_extruder_nr}\nG0 X115 Z0 F20000\nG0 Z5\nM400\n\n;========turn off light and wait extrude temperature =============\nM1002 gcode_claim_action : 0\n\nM400 ; wait all motion done before implement the emprical L parameters\n\n;===== for Textured PEI Plate , lower the nozzle as the nozzle was touching topmost of the texture when homing ==\n;curr_bed_type={curr_bed_type}\n{if machine_buildplate_type=='textured_pei_plate'}\nG29.1 Z{-0.02} ; for Textured PEI Plate\n{endif}\n\nM960 S1 P0 ; turn off laser\nM960 S2 P0 ; turn off laser\nM106 S0 ; turn off fan\nM106 P2 S0 ; turn off big fan\nM106 P3 S0 ; turn off chamber fan\n\nM975 S1 ; turn on mech mode supression\nG90\nM83\nT1000\n\nM211 X0 Y0 Z0 ;turn off soft endstop\nM1007 S1\n\n\n\n" },
-        "machine_use_extruder_offset_to_offset_coords": { "value": false },
-        "machine_width": { "value": 180 },
-        "material_diameter": { "value": 1.75 },
-        "material_flush_purge_length":
-        {
-            "default_value": 80,
-            "enabled": "not prime_tower_enable"
-        },
-        "material_flush_purge_speed":
-        {
-            "default_value": 500,
-            "enabled": "not prime_tower_enable"
-        },
-        "max_skin_angle_for_expansion": { "value": 45 },
-        "meshfix_maximum_resolution": { "value": 0.4 },
-        "min_infill_area": { "default_value": 10 },
-        "optimize_wall_printing_order": { "value": false },
-        "prime_tower_enable": { "default_value": true },
-        "prime_tower_min_volume": { "default_value": 250 },
-        "prime_tower_position_x": { "value": "resolveOrValue('prime_tower_size') + (resolveOrValue('prime_tower_base_size') if (resolveOrValue('adhesion_type') == 'raft' or resolveOrValue('prime_tower_brim_enable')) else 0) + max(max(extruderValues('travel_avoid_distance')) + max(extruderValues('machine_nozzle_offset_y')) + max(extruderValues('support_offset')) + (extruderValue(skirt_brim_extruder_nr, 'skirt_brim_line_width') * extruderValue(skirt_brim_extruder_nr, 'skirt_line_count') * extruderValue(skirt_brim_extruder_nr, 'initial_layer_line_width_factor') / 100 + extruderValue(skirt_brim_extruder_nr, 'skirt_gap') if resolveOrValue('adhesion_type') == 'skirt' else 0) + (resolveOrValue('draft_shield_dist') if resolveOrValue('draft_shield_enabled') else 0), max(map(abs, extruderValues('machine_nozzle_offset_y'))), 1) - (resolveOrValue('machine_depth') / 2 if resolveOrValue('machine_center_is_zero') else 0)" },
-        "prime_tower_position_y": { "value": "(resolveOrValue('prime_tower_base_size') if (resolveOrValue('adhesion_type') == 'raft' or resolveOrValue('prime_tower_brim_enable')) else 0) + max(max(extruderValues('travel_avoid_distance')) + max(extruderValues('machine_nozzle_offset_y')) + max(extruderValues('support_offset')) + (extruderValue(skirt_brim_extruder_nr, 'skirt_brim_line_width') * extruderValue(skirt_brim_extruder_nr, 'skirt_line_count') * extruderValue(skirt_brim_extruder_nr, 'initial_layer_line_width_factor') / 100 + extruderValue(skirt_brim_extruder_nr, 'skirt_gap') if resolveOrValue('adhesion_type') == 'skirt' else 0) + (resolveOrValue('draft_shield_dist') if resolveOrValue('draft_shield_enabled') else 0), max(map(abs, extruderValues('machine_nozzle_offset_y'))), 1) - (resolveOrValue('machine_depth') / 2 if resolveOrValue('machine_center_is_zero') else 0)" },
-        "prime_tower_size": { "default_value": 40 },
-        "relative_extrusion": { "value": true },
-        "retraction_amount": { "value": 0.5 },
-        "retraction_combing_max_distance": { "value": 100 },
-        "retraction_extra_prime_amount": { "value": 0.12 },
-        "retraction_hop": { "value": 0.2 },
-        "retraction_hop_after_extruder_switch_height": { "value": 2 },
-        "retraction_hop_enabled": { "value": true },
-        "retraction_min_travel": { "value": "5 if support_enable and support_structure=='tree' else line_width * 2" },
-        "retraction_prime_speed": { "value": 15 },
-        "retraction_speed": { "value": 30 },
-        "skin_edge_support_thickness": { "value": 0 },
-        "skin_material_flow": { "value": 95 },
-        "skin_overlap": { "value": 0 },
-        "skin_preshrink": { "value": 0 },
-        "skirt_line_count": { "value": 5 },
-        "small_skin_on_surface": { "value": false },
-        "small_skin_width": { "value": 4 },
-        "speed_infill":
-        {
-            "maximum_value_warning": 500,
-            "value": "speed_print"
-        },
-        "speed_ironing":
-        {
-            "maximum_value_warning": 500,
-            "value": 20
-        },
-        "speed_layer_0":
-        {
-            "maximum_value_warning": 500,
-            "value": "speed_print/6"
-        },
-        "speed_prime_tower":
-        {
-            "maximum_value_warning": 500,
-            "value": "speed_wall"
-        },
-        "speed_print":
-        {
-            "maximum_value_warning": 500,
-            "value": 300
-        },
-        "speed_print_layer_0":
-        {
-            "maximum_value_warning": 500,
-            "value": "speed_layer_0"
-        },
-        "speed_roofing":
-        {
-            "maximum_value_warning": 500,
-            "value": "speed_wall"
-        },
-        "speed_skirt_brim":
-        {
-            "maximum_value_warning": 500,
-            "value": "speed_layer_0"
-        },
-        "speed_support":
-        {
-            "maximum_value_warning": 500,
-            "value": "speed_wall_0"
-        },
-        "speed_support_bottom":
-        {
-            "maximum_value_warning": 500,
-            "value": "speed_support_interface"
-        },
-        "speed_support_infill":
-        {
-            "maximum_value_warning": 500,
-            "value": "speed_support"
-        },
-        "speed_support_interface":
-        {
-            "maximum_value_warning": 500,
-            "value": 50
-        },
-        "speed_support_roof":
-        {
-            "maximum_value_warning": 500,
-            "value": "speed_support_interface"
-        },
-        "speed_topbottom":
-        {
-            "maximum_value_warning": 500,
-            "value": "speed_print"
-        },
-        "speed_travel":
-        {
-            "maximum_value": 500,
-            "value": 500
-        },
-        "speed_travel_layer_0":
-        {
-            "maximum_value": 500,
-            "value": 150
-        },
-        "speed_wall":
-        {
-            "maximum_value_warning": 500,
-            "value": "speed_print*2/3"
-        },
-        "speed_wall_0":
-        {
-            "maximum_value_warning": 500,
-            "value": "speed_wall"
-        },
-        "speed_wall_0_roofing":
-        {
-            "maximum_value_warning": 500,
-            "value": "speed_wall"
-        },
-        "speed_wall_x":
-        {
-            "maximum_value_warning": 500,
-            "value": "speed_print"
-        },
-        "speed_wall_x_roofing":
-        {
-            "maximum_value_warning": 500,
-            "value": "speed_wall"
-        },
-        "support_brim_line_count": { "value": 5 },
-        "support_density": { "value": 15 },
-        "support_infill_rate": { "value": "80 if gradual_support_infill_steps != 0 else 15" },
-        "support_pattern": { "value": "'gyroid'" },
-        "support_structure": { "value": "'tree'" },
-        "switch_extruder_retraction_amount": { "value": 5 },
-        "travel_avoid_other_parts": { "value": false },
-        "wall_0_acceleration": { "value": 1000 },
-        "wall_0_deceleration": { "value": 1000 },
-        "wall_0_end_speed_ratio": { "value": 100 },
-        "wall_0_speed_split_distance": { "value": 0.2 },
-        "wall_0_start_speed_ratio": { "value": 100 },
-        "wall_0_wipe_dist": { "value": 0 },
-        "wall_material_flow": { "value": 95 },
-        "wall_overhang_angle": { "value": 45 },
-        "wall_overhang_speed_factor": { "value": 50 },
-        "wall_overhang_speed_factors": { "default_value": "[25,15,5,5]" },
-        "wall_x_material_flow": { "value": 100 },
-        "z_seam_corner": { "value": "'z_seam_corner_weighted'" },
-        "z_seam_position": { "value": "'backright'" },
-        "z_seam_type": { "value": "'sharpest_corner'" }
-    },
-    "settings":
-    {
-        "material":
-        {
-            "children":
-            {
-                "material_max_flowrate":
-                {
-                    "default_value": 16,
-                    "description": "Maximum flowrate that the printer can extrude for the material",
-                    "enabled": true,
-                    "label": "Material Maximum Flowrate",
-                    "maximum_value": "machine_max_feedrate_e * (material_diameter/2)**2 * math.pi",
-                    "minimum_value": "0",
-                    "settable_per_extruder": true,
-                    "settable_per_mesh": false,
-                    "type": "float",
-                    "unit": "mm\u00b3/s",
-                    "value": "16"
-                }
-            }
-        }
-=======
         "machine_name": { "default_value": "BambuLab Bambu A1 mini" },
         "machine_start_gcode": { "default_value": ";===== machine: A1 mini =========================\n\n;===== start to heat heatbead&hotend==========\nM1002 gcode_claim_action : 2\nM1002 set_filament_type:{material_type, initial_extruder_nr}\nM104 S170\nM140 S{material_bed_temperature_layer_0}\nG392 S0 ;turn off clog detect\nM9833.2\n;=====start printer sound ===================\n; 'The entertainer' by Scott Joplin\nM17\nM400 S1\nM1006 S1\n\nM1006 A0 B10 C39 D15 L30 M60 E0 F10 N60\nM1006 A0 B10 C40 D15 L30 M60 E0 F10 N60\nM1006 A0 B10 C41 D15 L30 M60 E0 F10 N60\nM1006 A0 B10 C49 D30 L30 M60 E0 F10 N60\nM1006 A0 B10 C41 D15 L30 M60 E0 F10 N60\nM1006 A0 B10 C49 D30 L30 M60 E0 F10 N60\nM1006 A0 B10 C41 D15 L30 M60 E0 F10 N60\nM1006 A0 B10 C49 D30 L30 M60 E0 F10 N60\n\nM1006 A0 B10 C0 D30 L30 M60 E0 F10 N60\n\nM1006 A0 B10 C49 D15 L30 M60 E0 F10 N60\nM1006 A0 B10 C50 D15 L30 M60 E0 F10 N60\nM1006 A0 B10 C51 D15 L30 M60 E0 F10 N60\nM1006 A0 B10 C53 D15 L30 M60 E0 F10 N60\nM1006 A0 B10 C50 D15 L30 M60 E0 F10 N60\nM1006 A0 B10 C51 D15 L30 M60 E0 F10 N60\nM1006 A0 B10 C53 D30 L30 M60 E0 F10 N60\nM1006 A0 B10 C47 D15 L30 M60 E0 F10 N60\nM1006 A0 B10 C51 D30 L30 M60 E0 F10 N60\nM1006 A0 B10 C49 D30 L30 M60 E0 F10 N60\n\nM1006 W\nM18\n;=====avoid end stop =================\nG91\nG380 S2 Z30 F1200\nG380 S3 Z-20 F1200\nG1 Z5 F1200\nG90\n\n;===== reset machine status =================\nM204 S6000\n\nM630 S0 P0\nG91\nM17 Z0.3 ; lower the z-motor current\n\nG90\nM17 X0.7 Y0.9 Z0.5 ; reset motor current to default\nM960 S5 P1 ; turn on logo lamp\nG90\nM83\nM220 S100 ;Reset Feedrate\nM221 S100 ;Reset Flowrate\nM73.2   R1.0 ;Reset left time magnitude\n;====== cog noise reduction=================\nM982.2 S1 ; turn on cog noise reduction\n\n;===== prepare print temperature and material ==========\nM400\nM18\nM109 S100 H170\nM104 S170\nM400\nM17\nM400\nG28 X\n\nM211 X0 Y0 Z0 ;turn off soft endstop ; turn off soft endstop to prevent protential logic problem\n\nM975 S1 ; turn on\n\nG1 X0.0 F30000\nG1 X-13.5 F3000\n\nM620 M ;enable remap\nM620 S{initial_extruder_nr}A   ; switch material if AMS exist\n    G392 S0 ;turn on clog detect\n    M1002 gcode_claim_action : 4\n    M400\n    M1002 set_filament_type:UNKNOWN\n    M109 S{material_print_temperature_layer_0, initial_extruder_nr}\n    M104 S250\n    M400\n    T{initial_extruder_nr}\n    G1 X-13.5 F3000\n    M400\n    M620.1 E F{material_max_flowrate/2.4053*60, initial_extruder_nr} T{material_print_temperature, initial_extruder_nr}\n    M109 S250 ;set nozzle to common flush temp\n    M106 P1 S0\n    G92 E0\n    G1 E50 F200\n    M400\n    M1002 set_filament_type:{material_type, initial_extruder_nr}\n    M104 S{material_print_temperature, initial_extruder_nr}\n    G92 E0\n    G1 E50 F{material_max_flowrate/2.4053*60, initial_extruder_nr}\n    M400\n    M106 P1 S178\n    G92 E0\n    G1 E5 F{material_max_flowrate/2.4053*60, initial_extruder_nr}\n    M109 S{material_print_temperature_layer_0-20, initial_extruder_nr} ; drop nozzle temp, make filament shink a bit\n    M104 S{material_print_temperature_layer_0-40, material_print_temperature_layer_0}\n    G92 E0\n    G1 E-0.5 F300\n\n    G1 X0 F30000\n    G1 X-13.5 F3000\n    G1 X0 F30000 ;wipe and shake\n    G1 X-13.5 F3000\n    G1 X0 F12000 ;wipe and shake\n    G1 X0 F30000\n    G1 X-13.5 F3000\n    M109 S{material_print_temperature_layer_0-40, initial_extruder_nr}\n    G392 S0 ;turn off clog detect\nM621 S{initial_extruder_nr}A\n\nM400\nM106 P1 S0\n;===== prepare print temperature and material end =====\n\n\n;===== mech mode fast check============================\n{if material_print_temperature > 2000}\nM1002 gcode_claim_action : 3\n{endif}\nG0 X25 Y175 F20000 ; find a soft place to home\n;M104 S0\nG28 Z P0 T300; home z with low precision,permit 300deg temperature\nG29.2 S0 ; turn off ABL\nM104 S170\n\n; build plate detect\nM1002 judge_flag build_plate_detect_flag\nM622 S1\n  G39.4\n  M400\nM623\n\nG1 Z5 F3000\nG1 X90 Y-1 F30000\nM400 P200\nM970.3 Q1 A7 K0 O2\nM974 Q1 S2 P0\n\nG1 X90 Y0 Z5 F30000\nM400 P200\nM970 Q0 A10 B50 C90 H15 K0 M20 O3\nM974 Q0 S2 P0\n\nM975 S1\nG1 F30000\nG1 X-1 Y10\nG28 X ; re-home XY\n\n;===== wipe nozzle ===============================\n{if material_print_temperature > 2000}\nM1002 gcode_claim_action : 14\nM975 S1\n\nM104 S170 ; set temp down to heatbed acceptable\nM106 S255 ; turn on fan (G28 has turn off fan)\nM211 S; push soft endstop status\nM211 X0 Y0 Z0 ;turn off Z axis endstop\n\nM83\nG1 E-1 F500\nG90\nM83\n\nM109 S170\nM104 S140\nG0 X90 Y-4 F30000\nG380 S3 Z-5 F1200\nG1 Z2 F1200\nG1 X91 F10000\nG380 S3 Z-5 F1200\nG1 Z2 F1200\nG1 X92 F10000\nG380 S3 Z-5 F1200\nG1 Z2 F1200\nG1 X93 F10000\nG380 S3 Z-5 F1200\nG1 Z2 F1200\nG1 X94 F10000\nG380 S3 Z-5 F1200\nG1 Z2 F1200\nG1 X95 F10000\nG380 S3 Z-5 F1200\nG1 Z2 F1200\nG1 X96 F10000\nG380 S3 Z-5 F1200\nG1 Z2 F1200\nG1 X97 F10000\nG380 S3 Z-5 F1200\nG1 Z2 F1200\nG1 X98 F10000\nG380 S3 Z-5 F1200\nG1 Z2 F1200\nG1 X99 F10000\nG380 S3 Z-5 F1200\nG1 Z2 F1200\nG1 X99 F10000\nG380 S3 Z-5 F1200\nG1 Z2 F1200\nG1 X99 F10000\nG380 S3 Z-5 F1200\nG1 Z2 F1200\nG1 X99 F10000\nG380 S3 Z-5 F1200\nG1 Z2 F1200\nG1 X99 F10000\nG380 S3 Z-5 F1200\n\nG1 Z5 F30000\n;;;;;;;;;;;;;;;;;;;;;;;;;;;;;;\nG1 X25 Y175 F30000.1 ;Brush material\nG1 Z0.2 F30000.1\nG1 Y185\nG91\nG1 X-30 F30000\nG1 Y-2\nG1 X27\nG1 Y1.5\nG1 X-28\nG1 Y-2\nG1 X30\nG1 Y1.5\nG1 X-30\nG90\nM83\n\nG1 Z5 F3000\nG0 X50 Y175 F20000 ; find a soft place to home\nG28 Z P0 T300; home z with low precision, permit 300deg temperature\nG29.2 S0 ; turn off ABL\n\nG0 X85 Y185 F10000 ;move to exposed steel surface and stop the nozzle\nG0 Z-1.01 F10000\nG91\n\nG2 I1 J0 X2 Y0 F2000.1\nG2 I-0.75 J0 X-1.5\nG2 I1 J0 X2\nG2 I-0.75 J0 X-1.5\nG2 I1 J0 X2\nG2 I-0.75 J0 X-1.5\nG2 I1 J0 X2\nG2 I-0.75 J0 X-1.5\nG2 I1 J0 X2\nG2 I-0.75 J0 X-1.5\nG2 I1 J0 X2\nG2 I-0.75 J0 X-1.5\nG2 I1 J0 X2\nG2 I-0.75 J0 X-1.5\nG2 I1 J0 X2\nG2 I-0.75 J0 X-1.5\nG2 I1 J0 X2\nG2 I-0.75 J0 X-1.5\nG2 I1 J0 X2\nG2 I-0.75 J0 X-1.5\n\nG90\nG1 Z5 F30000\nG1 X25 Y175 F30000.1 ;Brush material\nG1 Z0.2 F30000.1\nG1 Y185\nG91\nG1 X-30 F30000\nG1 Y-2\nG1 X27\nG1 Y1.5\nG1 X-28\nG1 Y-2\nG1 X30\nG1 Y1.5\nG1 X-30\nG90\nM83\n\nG1 Z5\nG0 X55 Y175 F20000 ; find a soft place to home\nG28 Z P0 T300; home z with low precision, permit 300deg temperature\nG29.2 S0 ; turn off ABL\n\nG1 Z10\nG1 X85 Y185\nG1 Z-1.01\nG1 X95\nG1 X90\n\nM211 R; pop softend status\n\nM106 S0 ; turn off fan , too noisy\n{endif}\n;===== wipe nozzle end ================================\n\n\n;===== wait heatbed  ====================\nM1002 gcode_claim_action : 2\nM104 S0\nM190 S{material_bed_temperature_layer_0};set bed temp\nM109 S140\n\nG1 Z5 F3000\nG29.2 S1\nG1 X10 Y10 F20000\n\n;===== bed leveling ==================================\n;M1002 set_flag g29_before_print_flag=1\nM1002 judge_flag g29_before_print_flag\nM622 J1\n    M1002 gcode_claim_action : 1\n    G29 A1 X{-machine_width/2 if machine_center_is_zero else 0} Y{-machine_depth/2 if machine_center_is_zero else 0} I{machine_width} J{machine_depth}\n    M400\n    M500 ; save cali data\nM623\n;===== bed leveling end ================================\n\n;===== home after wipe mouth============================\nM1002 judge_flag g29_before_print_flag\nM622 J0\n\n    M1002 gcode_claim_action : 13\n    G28 T145\n\nM623\n\n;===== home after wipe mouth end =======================\n\nM975 S1 ; turn on vibration supression\n;===== nozzle load line ===============================\nM975 S1\nG90\nM83\nT1000\n\nG1 X-13.5 Y0 Z10 F10000\nG1 E1.2 F500\nM400\nM1002 set_filament_type:UNKNOWN\nM109 S{material_print_temperature_layer_0, initial_extruder_nr}\nM400\n\nM412 S1 ;    ===turn on  filament runout detection===\nM400 P10\n\nG392 S0 ;turn on clog detect\n\nM620.3 W1; === turn on filament tangle detection===\nM400 S2\n\nM1002 set_filament_type:{material_type, initial_extruder_nr}\n;M1002 set_flag extrude_cali_flag=1\nM1002 judge_flag extrude_cali_flag\nM622 J1\n    M1002 gcode_claim_action : 8\n\n    M400\n    M900 K0.0 L1000.0 M1.0\n    G90\n    M83\n    G0 X68 Y-4 F30000\n    G0 Z0.3 F18000 ;Move to start position\n    M400\n    G0 X88 E10      F{speed_wall_0*wall_line_width_0*layer_height/(24/20)     * 60, initial_extruder_nr}\n    G0 X93 E.3742   F{speed_wall_0*wall_line_width_0*layer_height/(0.3*0.5)/4 * 60, initial_extruder_nr}\n    G0 X98 E.3742   F{speed_wall_0*wall_line_width_0*layer_height/(0.3*0.5)   * 60, initial_extruder_nr}\n    G0 X103 E.3742  F{speed_wall_0*wall_line_width_0*layer_height/(0.3*0.5)/4 * 60, initial_extruder_nr}\n    G0 X108 E.3742  F{speed_wall_0*wall_line_width_0*layer_height/(0.3*0.5)   * 60, initial_extruder_nr}\n    G0 X113 E.3742  F{speed_wall_0*wall_line_width_0*layer_height/(0.3*0.5)/4 * 60, initial_extruder_nr}\n    G0 Y0 Z0 F20000\n    M400\n\n    G1 X-13.5 Y0 Z10 F10000\n    M400\n\n    G1 E10 F{speed_wall_0*wall_line_width_0*layer_height/2.4*60, initial_extruder_nr}\n    M983 F{speed_wall_0*wall_line_width_0*layer_height/2.4, initial_extruder_nr} A0.3 H{machine_nozzle_size}; cali dynamic extrusion compensation\n    M106 P1 S178\n    M400 S7\n    G1 X0 F18000\n    G1 X-13.5 F3000\n    G1 X0 F18000 ;wipe and shake\n    G1 X-13.5 F3000\n    G1 X0 F12000 ;wipe and shake\n    G1 X-13.5 F3000\n    M400\n    M106 P1 S0\n\n    M1002 judge_last_extrude_cali_success\n    M622 J0\n        M983 F{speed_wall_0*wall_line_width_0*layer_height/2.4, initial_extruder_nr} A0.3 H{machine_nozzle_size}; cali dynamic extrusion compensation\n        M106 P1 S178\n        M400 S7\n        G1 X0 F18000\n        G1 X-13.5 F3000\n        G1 X0 F18000 ;wipe and shake\n        G1 X-13.5 F3000\n        G1 X0 F12000 ;wipe and shake\n        M400\n        M106 P1 S0\n    M623\n\n    G1 X-13.5 F3000\n    M400\n    M984 A0.1 E1 S1 F{speed_wall_0*wall_line_width_0*layer_height/2.4, initial_extruder_nr} H{machine_nozzle_size}\n    M106 P1 S178\n    M400 S7\n    G1 X0 F18000\n    G1 X-13.5 F3000\n    G1 X0 F18000 ;wipe and shake\n    G1 X-13.5 F3000\n    G1 X0 F12000 ;wipe and shake\n    G1 X-13.5 F3000\n    M400\n    M106 P1 S0\n\nM623 ; end of 'draw extrinsic para cali paint'\n\n;===== extrude cali test ===============================\nM104 S{material_print_temperature_layer_0, initial_extruder_nr}\nG90\nM83\nG0 X68 Y-2.5 F30000\nG0 Z0.3 F18000 ;Move to start position\nG0 X88 E10      F{speed_wall_0*wall_line_width_0*layer_height/(24/20)     * 60, initial_extruder_nr}\nG0 X93 E.3742   F{speed_wall_0*wall_line_width_0*layer_height/(0.3*0.5)/4 * 60, initial_extruder_nr}\nG0 X98 E.3742   F{speed_wall_0*wall_line_width_0*layer_height/(0.3*0.5)   * 60, initial_extruder_nr}\nG0 X103 E.3742  F{speed_wall_0*wall_line_width_0*layer_height/(0.3*0.5)/4 * 60, initial_extruder_nr}\nG0 X108 E.3742  F{speed_wall_0*wall_line_width_0*layer_height/(0.3*0.5)   * 60, initial_extruder_nr}\nG0 X113 E.3742  F{speed_wall_0*wall_line_width_0*layer_height/(0.3*0.5)/4 * 60, initial_extruder_nr}\nG0 X115 Z0 F20000\nG0 Z5\nM400\n\n;========turn off light and wait extrude temperature =============\nM1002 gcode_claim_action : 0\n\nM400 ; wait all motion done before implement the emprical L parameters\n\n;===== for Textured PEI Plate , lower the nozzle as the nozzle was touching topmost of the texture when homing ==\n;curr_bed_type={curr_bed_type}\n{if machine_buildplate_type=='textured_pei_plate'}\nG29.1 Z{-0.02} ; for Textured PEI Plate\n{endif}\n\nM960 S1 P0 ; turn off laser\nM960 S2 P0 ; turn off laser\nM106 S0 ; turn off fan\nM106 P2 S0 ; turn off big fan\nM106 P3 S0 ; turn off chamber fan\n\nM975 S1 ; turn on mech mode supression\nG90\nM83\nT1000\n\nM211 X0 Y0 Z0 ;turn off soft endstop\nM1007 S1\n\n\n\n" },
         "machine_width": { "value": 180 },
         "prime_tower_position_x": { "value": "resolveOrValue('prime_tower_size') + (resolveOrValue('prime_tower_base_size') if (resolveOrValue('adhesion_type') == 'raft' or resolveOrValue('prime_tower_brim_enable')) else 0) + max(max(extruderValues('travel_avoid_distance')) + max(extruderValues('machine_nozzle_offset_y')) + max(extruderValues('support_offset')) + (extruderValue(skirt_brim_extruder_nr, 'skirt_brim_line_width') * extruderValue(skirt_brim_extruder_nr, 'skirt_line_count') * extruderValue(skirt_brim_extruder_nr, 'initial_layer_line_width_factor') / 100 + extruderValue(skirt_brim_extruder_nr, 'skirt_gap') if resolveOrValue('adhesion_type') == 'skirt' else 0) + (resolveOrValue('draft_shield_dist') if resolveOrValue('draft_shield_enabled') else 0), max(map(abs, extruderValues('machine_nozzle_offset_y'))), 1) - (resolveOrValue('machine_depth') / 2 if resolveOrValue('machine_center_is_zero') else 0)" },
         "prime_tower_position_y": { "value": "(resolveOrValue('prime_tower_base_size') if (resolveOrValue('adhesion_type') == 'raft' or resolveOrValue('prime_tower_brim_enable')) else 0) + max(max(extruderValues('travel_avoid_distance')) + max(extruderValues('machine_nozzle_offset_y')) + max(extruderValues('support_offset')) + (extruderValue(skirt_brim_extruder_nr, 'skirt_brim_line_width') * extruderValue(skirt_brim_extruder_nr, 'skirt_line_count') * extruderValue(skirt_brim_extruder_nr, 'initial_layer_line_width_factor') / 100 + extruderValue(skirt_brim_extruder_nr, 'skirt_gap') if resolveOrValue('adhesion_type') == 'skirt' else 0) + (resolveOrValue('draft_shield_dist') if resolveOrValue('draft_shield_enabled') else 0), max(map(abs, extruderValues('machine_nozzle_offset_y'))), 1) - (resolveOrValue('machine_depth') / 2 if resolveOrValue('machine_center_is_zero') else 0)" }
->>>>>>> 01c048b5
     }
 }