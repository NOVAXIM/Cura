--- conflicted
+++ resolved
@@ -91,27 +91,12 @@
         "cool_fan_speed": { "value": "50" },
         "cool_fan_speed_max": { "value": "100" },
         "cool_min_speed": { "value": "5" },
-<<<<<<< HEAD
-        "infill_before_walls": { "value": "False" },
-        "infill_line_width": { "value": "line_width" },
-=======
         "infill_before_walls": { "value": false },
         "infill_line_width": { "value": "round(line_width * 0.5 / 0.35, 2)" },
->>>>>>> 7680124f
         "infill_overlap": { "value": "0" },
         "infill_pattern": { "value": "'triangles'" },
         "infill_wipe_dist": { "value": "0" },
         "jerk_enabled": { "value": "True" },
-<<<<<<< HEAD
-        "jerk_layer_0": { "value": "jerk_topbottom" },
-        "jerk_prime_tower": { "value": "max(math.ceil(jerk_print * 15 / 25), 20)" },
-        "jerk_print": { "value": "25" },
-        "jerk_support": { "value": "max(math.ceil(jerk_print * 15 / 25), 20)" },
-        "jerk_support_interface": { "value": "jerk_topbottom" },
-        "jerk_topbottom": { "value": "max(math.ceil(jerk_print * 5 / 25), 20)" },
-        "jerk_wall": { "value": "max(math.ceil(jerk_print * 10 / 25), 20)" },
-        "jerk_wall_0": { "value": "max(math.ceil(jerk_wall * 5 / 10), 20)" },
-=======
         "jerk_print": { "value": "20", "minimum_value_warning": 20 },
         "jerk_infill": {"minimum_value_warning": 20 },
         "jerk_wall": { "value": "jerk_print", "minimum_value_warning": 20 },
@@ -127,7 +112,6 @@
         "jerk_print_layer_0": {"minimum_value_warning": 20 },
         "jerk_travel_layer_0": {"minimum_value_warning": 20 },
         "jerk_skirt_brim": {"minimum_value_warning": 20 },
->>>>>>> 7680124f
         "layer_height_0": { "value": "round(machine_nozzle_size / 1.5, 2)" },
         "layer_start_x": { "value": "sum(extruderValues('machine_extruder_start_pos_x')) / len(extruderValues('machine_extruder_start_pos_x'))" },
         "layer_start_y": { "value": "sum(extruderValues('machine_extruder_start_pos_y')) / len(extruderValues('machine_extruder_start_pos_y'))" },
@@ -160,12 +144,7 @@
         "retraction_hop_only_when_collides": { "value": "True" },
         "retraction_min_travel": { "value": "5" },
         "retraction_prime_speed": { "value": "15" },
-<<<<<<< HEAD
-        "roofing_layer_count": { "value": "1" },
-        "roofing_monotonic": { "value": "True" },
-=======
         "skin_monotonic" : { "value": true },
->>>>>>> 7680124f
         "skin_overlap": { "value": "10" },
         "speed_equalize_flow_width_factor": { "value": "0.5" },
         "speed_layer_0": { "value": "20" },
@@ -185,11 +164,7 @@
         "support_z_distance": { "value": "0" },
         "switch_extruder_prime_speed": { "value": "15" },
         "switch_extruder_retraction_amount": { "value": "8" },
-<<<<<<< HEAD
         "top_bottom_pattern": { "value": "zigzag" },
-=======
-        "top_bottom_pattern" : {"value":  "'zigzag'"},
->>>>>>> 7680124f
         "top_bottom_thickness": { "value": "1" },
         "travel_avoid_supports": { "value": "True" },
         "travel_avoid_distance": { "value": "3 if extruders_enabled_count > 1 else machine_nozzle_tip_outer_diameter / 2 * 1.5" },
