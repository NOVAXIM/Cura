--- conflicted
+++ resolved
@@ -43,11 +43,7 @@
         "material_diameter":          {"default_value": 1.75 },
         "machine_heated_bed":         {"default_value": true },
         "machine_center_is_zero":     {"default_value": false },
-<<<<<<< HEAD
         "gantry_height":              {"value": "35" },
-=======
-        "gantry_height":              {"value": 35 },
->>>>>>> abf5719f
         "machine_height":             {"default_value": 400 },
         "machine_depth":              {"default_value": 325 },
         "machine_width":              {"default_value": 450 },
