{
    "version": 2,
    "name": "Anycubic i3 Mega S/Pro",
    "inherits": "fdmprinter",
    "metadata":
    {
        "visible": true,
        "author": "Nils Hendrik Rottgardt",
        "manufacturer": "Anycubic",
        "file_formats": "text/x-gcode",
        "platform": "anycubic_i3_mega_s_platform.3mf",
        "has_materials": true,
        "has_variants": false,
        "has_machine_quality": true,
        "preferred_quality_type": "normal",
        "machine_extruder_trains":
        {
            "0": "anycubic_i3_mega_s_extruder_0"
        }
    },

    "overrides":
    {
        "machine_name": { "default_value": "Anycubic i3 Mega S/Pro" },
        "machine_heated_bed": { "default_value": true },
        "machine_width": { "default_value": 210 },
        "machine_height": { "default_value": 205 },
        "machine_depth": { "default_value": 210 },
        "machine_center_is_zero": { "default_value": false },
        "gantry_height": { "value": "0" },
        "machine_gcode_flavor": { "default_value": "RepRap (Marlin/Sprinter)" },
        "machine_start_gcode": { "default_value": ";Profil Homepage: https://github.com/NilsRo/Cura_Anycubic_MegaS_Profile\n\n;Slicer Information - (Support for OctoPrint Slicer Estimator)\n;Slicer info:material_guid;{material_guid}\n;Slicer info:material_id;{material_id}\n;Slicer info:material_brand;{material_brand}\n;Slicer info:material_name;{material_name}\n;Slicer info:filament_cost;{filament_cost}\n;Slicer info:material_bed_temperature;{material_bed_temperature}\n;Slicer info:material_bed_temperature_layer_0;{material_bed_temperature_layer_0}\n;Slicer info:material_print_temperature;{material_print_temperature}\n;Slicer info:material_print_temperature_layer_0;{material_print_temperature_layer_0}\n;Slicer info:material_flow;{material_flow}\n;Slicer info:layer_height;{layer_height}\n;Slicer info:machine_nozzle_size;{machine_nozzle_size}\n;Slicer info:wall_thickness;{wall_thickness}\n;Slicer info:speed_print;{speed_print}\n;Slicer info:speed_topbottom;{speed_topbottom}\n;Slicer info:travel_speed;{travel_speed}\n;Slicer info:support;{support}\n;Slicer info:retraction_speed;{retraction_speed}\n;Slicer info:retraction_amount;{retraction_amount}\n;Slicer info:layer_height;{layer_height}\n;Slicer info:infill_pattern;{infill_pattern}\n;Slicer info:infill_sparse_density;{infill_sparse_density}\n;Slicer info:cool_fan_enabled;{cool_fan_enabled}\n;Slicer info:cool_fan_speed;{cool_fan_speed}\n;Slicer info:sliced_at;{day} {date} {time}\nG21                                        ; metric values \nG90                                        ; absolute positioning \nM82                                        ; set extruder to absolute mode \nM107                                       ; start with the fan off \nM140 S{material_bed_temperature_layer_0}   ; Start heating the bed \nG4 S60                                     ; wait 1 minute \nM104 S{material_print_temperature_layer_0} ; start heating the hot end \nM190 S{material_bed_temperature_layer_0}   ; wait for bed \nM109 S{material_print_temperature_layer_0} ; wait for hotend \nM300 S1000 P500                            ; BEEP heating done \nG28 X0 Y10 Z0                              ; move X/Y to min endstops \nM420 S1                                    ; Enable leveling \nM420 Z2.0                                  ; Set leveling fading height to 2 mm \nG0 Z0.15                                   ; lift nozzle a bit \nG92 E0                                     ; zero the extruded length \nG1 X50 E20 F500                            ; Extrude 20mm of filament in a 5cm line. \nG92 E0                                     ; zero the extruded length again \nG1 E-2 F500                                ; Retract a little \nG1 X50 F500                                ; wipe away from the filament line\nG1 X100 F9000                              ; Quickly wipe away from the filament line" },
        "machine_end_gcode": { "default_value": "M104 S0                                    ; Extruder off \nM140 S0                                    ; Heatbed off \nM107                                       ; Fan off \nG91                                        ; relative positioning \nG1 E-5 F300                                ; retract a little \nG1 Z+10 E-5 ; X-20 Y-20 F{travel_xy_speed} ; lift print head \nG28 X0 Y0                                  ; homing \nG1 Y180 F2000                              ; reset feedrate \nM84                                        ; disable stepper motors \nG90                                        ; absolute positioning \nM300 S440 P200                             ; Make Print Completed Tones \nM300 S660 P250                             ; beep \nM300 S880 P300                             ; beep" },

        "machine_max_acceleration_x": { "value": 3000 },
        "machine_max_acceleration_y": { "value": 2000 },
        "machine_max_acceleration_z": { "value": 60 },
        "machine_max_acceleration_e": { "value": 10000 },
        "machine_acceleration": { "value": 3000 },

        "machine_max_feedrate_x": { "default_value": 500 },
        "machine_max_feedrate_y": { "default_value": 500 },
        "machine_max_feedrate_z": { "default_value": 8 },

        "machine_max_jerk_xy": { "value": 10 },
        "machine_max_jerk_z": { "value": 0.4 },
        "machine_max_jerk_e": { "value": 5 },

        "material_diameter": { "default_value": 1.75 },
        "material_print_temperature": { "maximum_value_warning": 260 },
        "material_print_temperature_layer_0": { "value": "material_print_temperature + 5", "maximum_value_warning": 260 },
        "material_final_print_temperature": { "value": "material_print_temperature" },
        "material_bed_temperature": { "maximum_value_warning": 110 },
        "material_bed_temperature_layer_0": { "maximum_value_warning": 110 },

<<<<<<< HEAD
        "material_flow": { "value": 100 },
=======
        "top_bottom_thickness": { "value":  "layer_height_0 + layer_height * math.floor(1.2 / layer_height)" },
        "wall_thickness": { "value": "line_width * 3 if line_width < 0.6 else line_width * 2" },
>>>>>>> f75cb7a4

        "top_bottom_thickness": { "value":  "layer_height_0 + layer_height * math.floor(1.2 / layer_height)" },
        "wall_thickness": { "value": "line_width * 3 if line_width < 0.6 else line_width * 2" },

        "acceleration_print": { "value": 1500 },
        "acceleration_enabled": { "value": false },
        "acceleration_travel": { "value": 3000 },
        "acceleration_travel_layer_0": { "value": "acceleration_travel" },
        "acceleration_roofing": { "enabled": "acceleration_enabled and roofing_layer_count > 0 and top_layers > 0" },

        "jerk_print": { "value": 8 },
        "jerk_travel": { "value": 10 },
        "jerk_travel_layer_0": { "value": "jerk_travel" },
        "jerk_enabled": { "value": true },

        "speed_print": { "value": 50.0 } ,

        "speed_wall_x": { "value": "speed_wall" },
        "speed_roofing": { "value": "speed_topbottom" },
        "speed_travel": { "value": 100.0, "maximum_value_warning": 150.0, "maximum_value": 200.0 },
        "speed_layer_0": { "value": "speed_topbottom if speed_topbottom < 20 else 20" },
<<<<<<< HEAD
        "speed_print_layer_0": { "value": "speed_layer_0" },
=======
>>>>>>> f75cb7a4
        "speed_travel_layer_0": { "value": "speed_travel" },
        "speed_prime_tower": { "value": "speed_topbottom" },
        "speed_support": { "value": "speed_wall_0" },
        "speed_support_interface": { "value": "speed_topbottom" },
        "speed_z_hop": { "value": 8 },

        "skirt_brim_speed": { "value": "speed_layer_0" },

        "optimize_wall_printing_order": { "value": "True" },

        "infill_sparse_density": { "value": 25 },
        "infill_before_walls": { "value": false },
        "infill_overlap": { "value": 15.0 },

        "retraction_speed": { "value": 30, "maximum_value_warning": 60 },
        "retraction_retract_speed": { "maximum_value_warning": 60 },
        "retraction_prime_speed": { "maximum_value_warning": 60 },

        "retraction_hop_enabled": { "value": true },
        "retraction_hop": { "value": 0.075 },
        "retraction_hop_only_when_collides": { "value": true },
        "retraction_amount": { "value": 6 },

        "retraction_min_travel": { "value": 1.5 },
        "retraction_combing": { "value": "'off'" },
        "retraction_combing_max_distance": { "value": 30 },
        
        "travel_avoid_other_parts": { "value": true },
        "travel_avoid_supports": { "value": true },
        "travel_retract_before_outer_wall": { "value": true },

        "cool_fan_full_at_height": { "value": "layer_height_0 + 2 * layer_height" },
        "cool_fan_speed": { "value": 100 },
        "cool_fan_speed_0": { "value": 30 },

        "cool_min_layer_time": { "value": 10 },

        "adhesion_type": { "value": "'none' if support_enable else 'skirt'" },
        "brim_replaces_support": { "value": false },
        "skirt_gap": { "value": 5.0 },
        "skirt_line_count": { "value": 2 },

        "meshfix_maximum_deviation": { "value": 0.05 },
        "support_angle": { "value": "math.floor(math.degrees(math.atan(line_width / 2.0 / layer_height)))" },
        "support_pattern": { "value": "'zigzag'" },
        "support_infill_rate": { "value": "0 if support_enable and support_structure == 'tree' else 20" },
        "support_use_towers": { "value": false },
        "support_xy_distance": { "value": "wall_line_width_0 * 2" },
        "support_xy_distance_overhang": { "value": "wall_line_width_0" },
        "support_z_distance": { "value": "layer_height if layer_height >= 0.16 else layer_height * 2" },
        "support_top_distance": { "value":  "extruderValue(support_roof_extruder_nr if support_roof_enable else support_infill_extruder_nr, 'support_z_distance') + (layer_height if support_structure == 'tree' else 0)"},
        "support_xy_overrides_z": { "value": "'xy_overrides_z'" },
        "support_wall_count": { "value": 1 },
        "support_brim_enable": { "value": true },
        "support_brim_width": { "value": 4 },

        "support_interface_enable": { "value": true },
        "support_structure": { "value": "'tree'" },
        "support_type": { "value": "'buildplate' if support_structure == 'tree' else 'everywhere'" },
        "support_interface_height": { "value": "layer_height * 4" },
        "support_interface_density": { "value": 33.333 },
        "support_interface_pattern": { "value": "'grid'" },
        "support_interface_skip_height": { "value": 0.2 },
        "minimum_support_area": { "value": 2 },
        "minimum_interface_area": { "value": 10 }
    }
}<|MERGE_RESOLUTION|>--- conflicted
+++ resolved
@@ -53,13 +53,6 @@
         "material_bed_temperature": { "maximum_value_warning": 110 },
         "material_bed_temperature_layer_0": { "maximum_value_warning": 110 },
 
-<<<<<<< HEAD
-        "material_flow": { "value": 100 },
-=======
-        "top_bottom_thickness": { "value":  "layer_height_0 + layer_height * math.floor(1.2 / layer_height)" },
-        "wall_thickness": { "value": "line_width * 3 if line_width < 0.6 else line_width * 2" },
->>>>>>> f75cb7a4
-
         "top_bottom_thickness": { "value":  "layer_height_0 + layer_height * math.floor(1.2 / layer_height)" },
         "wall_thickness": { "value": "line_width * 3 if line_width < 0.6 else line_width * 2" },
 
@@ -80,10 +73,6 @@
         "speed_roofing": { "value": "speed_topbottom" },
         "speed_travel": { "value": 100.0, "maximum_value_warning": 150.0, "maximum_value": 200.0 },
         "speed_layer_0": { "value": "speed_topbottom if speed_topbottom < 20 else 20" },
-<<<<<<< HEAD
-        "speed_print_layer_0": { "value": "speed_layer_0" },
-=======
->>>>>>> f75cb7a4
         "speed_travel_layer_0": { "value": "speed_travel" },
         "speed_prime_tower": { "value": "speed_topbottom" },
         "speed_support": { "value": "speed_wall_0" },
