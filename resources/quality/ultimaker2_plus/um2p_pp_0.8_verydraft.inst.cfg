--- conflicted
+++ resolved
@@ -6,13 +6,8 @@
 [metadata]
 setting_version = 7
 type = quality
-<<<<<<< HEAD
-quality_type = draft
-weight = -2
-=======
 quality_type = slightlycoarse
 weight = -3
->>>>>>> f3cab17e
 material = generic_pp
 variant = 0.8 mm
 
