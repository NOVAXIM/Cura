[general]
version = 4
name = Fast
definition = eryone_thinker

[metadata]
setting_version = 17
type = quality
quality_type = fast
weight = -1
global_quality = True

[values]
acceleration_print = 1500
acceleration_travel = 3000
infill_sparse_density = 15
<<<<<<< HEAD
initial_layer_line_width_factor = 110.0
=======
initial_layer_line_width_factor = 100.0
>>>>>>> 3e982df6
layer_height = 0.25
layer_height_0 = =layer_height
material_bed_temperature = =default_material_bed_temperature
material_bed_temperature_layer_0 = =material_bed_temperature
material_final_print_temperature = =material_print_temperature
material_initial_print_temperature = =material_print_temperature
material_print_temperature = =default_material_print_temperature
material_print_temperature_layer_0 = =max(-273.15, material_print_temperature + 5)
speed_infill = =math.ceil(speed_print * 80 / 60)
speed_topbottom = =math.ceil(speed_print * 40 / 60)
speed_travel = =speed_print if magic_spiralize else 150
speed_wall_x = =math.ceil(speed_print * 80 / 60)
speed_z_hop = =math.ceil(speed_print * 30 / 60)
top_layers = 5
bottom_layers = 3
wall_line_count = 2<|MERGE_RESOLUTION|>--- conflicted
+++ resolved
@@ -14,11 +14,7 @@
 acceleration_print = 1500
 acceleration_travel = 3000
 infill_sparse_density = 15
-<<<<<<< HEAD
-initial_layer_line_width_factor = 110.0
-=======
 initial_layer_line_width_factor = 100.0
->>>>>>> 3e982df6
 layer_height = 0.25
 layer_height_0 = =layer_height
 material_bed_temperature = =default_material_bed_temperature
@@ -32,6 +28,6 @@
 speed_travel = =speed_print if magic_spiralize else 150
 speed_wall_x = =math.ceil(speed_print * 80 / 60)
 speed_z_hop = =math.ceil(speed_print * 30 / 60)
-top_layers = 5
-bottom_layers = 3
+top_layers = 4
+bottom_layers = 2
 wall_line_count = 2