// Copyright (c) 2018 Ultimaker B.V.
// Cura is released under the terms of the LGPLv3 or higher.

import QtQuick 2.10
import QtQuick.Controls 1.4
import QtQuick.Controls.Styles 1.4

import UM 1.1 as UM

QtObject
{
    property Component print_setup_header_button: Component
    {
        ButtonStyle
        {
            background: Rectangle
            {
                color:
                {
                    if(control.enabled)
                    {
                        if(control.valueError)
                        {
                            return Theme.getColor("setting_validation_error_background");
                        }
                        else if(control.valueWarning)
                        {
                            return Theme.getColor("setting_validation_warning_background");
                        }
                        else
                        {
                            return Theme.getColor("setting_control");
                        }
                    }
                    else
                    {
                        return Theme.getColor("setting_control_disabled");
                    }
                }

                radius: UM.Theme.getSize("setting_control_radius").width
                border.width: Theme.getSize("default_lining").width
                border.color:
                {
                    if (control.enabled)
                    {
                        if (control.valueError)
                        {
                            return Theme.getColor("setting_validation_error");
                        }
                        else if (control.valueWarning)
                        {
                            return Theme.getColor("setting_validation_warning");
                        }
                        else if (control.hovered)
                        {
                            return Theme.getColor("setting_control_border_highlight");
                        }
                        else
                        {
                            return Theme.getColor("setting_control_border");
                        }
                    }
                    else
                    {
                        return Theme.getColor("setting_control_disabled_border");
                    }
                }
                UM.RecolorImage
                {
                    id: downArrow
                    anchors.verticalCenter: parent.verticalCenter
                    anchors.right: parent.right
                    anchors.rightMargin: Theme.getSize("default_margin").width
                    width: Theme.getSize("standard_arrow").width
                    height: Theme.getSize("standard_arrow").height
                    sourceSize.height: width
                    color: control.enabled ? Theme.getColor("setting_control_button") : Theme.getColor("setting_category_disabled_text")
                    source: Theme.getIcon("arrow_bottom")
                }
                Label
                {
                    id: printSetupComboBoxLabel
                    color: control.enabled ? Theme.getColor("setting_control_text") : Theme.getColor("setting_control_disabled_text")
                    text: control.text;
                    elide: Text.ElideRight;
                    anchors.left: parent.left;
                    anchors.leftMargin: Theme.getSize("setting_unit_margin").width
                    anchors.right: downArrow.left;
                    anchors.rightMargin: control.rightMargin;
                    anchors.verticalCenter: parent.verticalCenter;
                    font: Theme.getFont("default")
                }
            }
            label: Label{}
        }
    }

    property Component main_window_header_tab: Component
    {
        ButtonStyle
        {
            // This property will be back-propagated when the width of the label is calculated
            property var buttonWidth: 0

            background: Item
            {
                implicitHeight: control.height
                implicitWidth: buttonWidth
                Rectangle
                {
                    id: buttonFace
                    implicitHeight: parent.height
                    implicitWidth: parent.width
                    radius: UM.Theme.getSize("action_button_radius").width

                    color:
                    {
                        if (control.checked)
                        {
                            return UM.Theme.getColor("main_window_header_button_background_active")
                        }
                        else
                        {
                            if (control.hovered)
                            {
                                return UM.Theme.getColor("main_window_header_button_background_hovered")
                            }
                            return UM.Theme.getColor("main_window_header_button_background_inactive")
                        }
                    }
                }
            }

            label: Item
            {
                id: contents
                anchors.horizontalCenter: parent.horizontalCenter
                anchors.verticalCenter: parent.verticalCenter
                height: control.height
                width: buttonLabel.width + 4 * UM.Theme.getSize("default_margin").width

                Label
                {
                    id: buttonLabel
                    text: control.text
                    anchors.verticalCenter: parent.verticalCenter
                    anchors.horizontalCenter: parent.horizontalCenter
                    font: UM.Theme.getFont("medium")
                    color:
                    {
                        if (control.checked)
                        {
                            return UM.Theme.getColor("main_window_header_button_text_active")
                        }
                        else
                        {
                            if (control.hovered)
                            {
                                return UM.Theme.getColor("main_window_header_button_text_hovered")
                            }
                            return UM.Theme.getColor("main_window_header_button_text_inactive")
                        }
                    }
                }
                Component.onCompleted:
                {
                    buttonWidth = width
                }
            }
        }
    }

    property Component tool_button: Component
    {
        ButtonStyle
        {
            background: Item
            {
                implicitWidth: Theme.getSize("button").width
                implicitHeight: Theme.getSize("button").height

                UM.PointingRectangle
                {
                    id: button_tooltip

                    anchors.left: parent.right
                    anchors.leftMargin: Theme.getSize("button_tooltip_arrow").width * 2
                    anchors.verticalCenter: parent.verticalCenter

                    target: Qt.point(parent.x, y + Math.round(height/2))
                    arrowSize: Theme.getSize("button_tooltip_arrow").width
                    color: Theme.getColor("button_tooltip")
                    opacity: control.hovered ? 1.0 : 0.0;
                    visible: control.text != ""

                    width: control.hovered ? button_tip.width + Theme.getSize("button_tooltip").width : 0
                    height: Theme.getSize("button_tooltip").height

                    Behavior on width { NumberAnimation { duration: 100; } }
                    Behavior on opacity { NumberAnimation { duration: 100; } }

                    Label
                    {
                        id: button_tip

                        anchors.horizontalCenter: parent.horizontalCenter
                        anchors.verticalCenter: parent.verticalCenter

                        text: control.text;
<<<<<<< HEAD
                        font: Theme.getFont("default");
                        color: Theme.getColor("tooltip_text");
=======
                        font: Theme.getFont("button_tooltip")
                        color: Theme.getColor("tooltip_text")
>>>>>>> aa2fa371
                    }
                }

                Rectangle
                {
                    id: buttonFace

                    anchors.fill: parent
                    property bool down: control.pressed || (control.checkable && control.checked)

                    color:
                    {
                        if(control.customColor !== undefined && control.customColor !== null)
                        {
                            return control.customColor
                        }
                        else if(control.checkable && control.checked && control.hovered)
                        {
                            return Theme.getColor("toolbar_button_active_hover")
                        }
                        else if(control.pressed || (control.checkable && control.checked))
                        {
                            return Theme.getColor("toolbar_button_active")
                        }
                        else if(control.hovered)
                        {
                            return Theme.getColor("toolbar_button_hover")
                        }
                        return Theme.getColor("toolbar_background")
                    }
                    Behavior on color { ColorAnimation { duration: 50; } }

                    border.width: (control.hasOwnProperty("needBorder") && control.needBorder) ? Theme.getSize("default_lining").width : 0
                    border.color: Theme.getColor("lining")
                }
            }

            label: Item
            {
                UM.RecolorImage
                {
                    anchors.centerIn: parent
                    opacity: control.enabled ? 1.0 : 0.2
                    source: control.iconSource
                    width: Theme.getSize("button_icon").width
                    height: Theme.getSize("button_icon").height
                    color: Theme.getColor("toolbar_button_text")

                    sourceSize: Theme.getSize("button_icon")
                }
            }
        }
    }

    property Component progressbar: Component
    {
        ProgressBarStyle
        {
            background: Rectangle
            {
                implicitWidth: Theme.getSize("message").width - (Theme.getSize("default_margin").width * 2)
                implicitHeight: Theme.getSize("progressbar").height
                color: control.hasOwnProperty("backgroundColor") ? control.backgroundColor : Theme.getColor("progressbar_background")
                radius: Theme.getSize("progressbar_radius").width
            }
            progress: Rectangle
            {
                color:
                {
                    if(control.indeterminate)
                    {
                        return "transparent";
                    }
                    else if(control.hasOwnProperty("controlColor"))
                    {
                        return  control.controlColor;
                    }
                    else
                    {
                        return Theme.getColor("progressbar_control");
                    }
                }
                radius: Theme.getSize("progressbar_radius").width
                Rectangle
                {
                    radius: Theme.getSize("progressbar_radius").width
                    color: control.hasOwnProperty("controlColor") ? control.controlColor : Theme.getColor("progressbar_control")
                    width: Theme.getSize("progressbar_control").width
                    height: Theme.getSize("progressbar_control").height
                    visible: control.indeterminate

                    SequentialAnimation on x
                    {
                        id: xAnim
                        property int animEndPoint: Theme.getSize("message").width - Math.round((Theme.getSize("default_margin").width * 2.5)) - Theme.getSize("progressbar_control").width
                        running: control.indeterminate && control.visible
                        loops: Animation.Infinite
                        NumberAnimation { from: 0; to: xAnim.animEndPoint; duration: 2000;}
                        NumberAnimation { from: xAnim.animEndPoint; to: 0; duration: 2000;}
                    }
                }
            }
        }
    }

    property Component scrollview: Component
    {
        ScrollViewStyle
        {
            decrementControl: Item { }
            incrementControl: Item { }

            transientScrollBars: false

            scrollBarBackground: Rectangle
            {
                implicitWidth: Theme.getSize("scrollbar").width
                radius: Math.round(implicitWidth / 2)
                color: Theme.getColor("scrollbar_background")
            }

            handle: Rectangle
            {
                id: scrollViewHandle
                implicitWidth: Theme.getSize("scrollbar").width
                radius: Math.round(implicitWidth / 2)

                color: styleData.pressed ? Theme.getColor("scrollbar_handle_down") : styleData.hovered ? Theme.getColor("scrollbar_handle_hover") : Theme.getColor("scrollbar_handle")
                Behavior on color { ColorAnimation { duration: 50; } }
            }
        }
    }

    property Component combobox: Component
    {
        ComboBoxStyle
        {

            background: Rectangle
            {
                implicitHeight: Theme.getSize("setting_control").height;
                implicitWidth: Theme.getSize("setting_control").width;

                color: control.hovered ? UM.Theme.getColor("setting_control_highlight") : UM.Theme.getColor("setting_control")
                Behavior on color { ColorAnimation { duration: 50; } }

                border.width: Theme.getSize("default_lining").width;
                border.color: control.hovered ? Theme.getColor("setting_control_border_highlight") : Theme.getColor("setting_control_border");
                radius: UM.Theme.getSize("setting_control_radius").width
            }

            label: Item
            {
                Label
                {
                    anchors.left: parent.left
                    anchors.leftMargin: Theme.getSize("default_lining").width
                    anchors.right: downArrow.left
                    anchors.rightMargin: Theme.getSize("default_lining").width
                    anchors.verticalCenter: parent.verticalCenter

                    text: control.currentText
                    font: Theme.getFont("default");
                    color: !enabled ? Theme.getColor("setting_control_disabled_text") : Theme.getColor("setting_control_text")

                    elide: Text.ElideRight
                    verticalAlignment: Text.AlignVCenter
                }

                UM.RecolorImage
                {
                    id: downArrow
                    anchors.right: parent.right
                    anchors.rightMargin: Theme.getSize("default_lining").width * 2
                    anchors.verticalCenter: parent.verticalCenter

                    source: Theme.getIcon("arrow_bottom")
                    width: Theme.getSize("standard_arrow").width
                    height: Theme.getSize("standard_arrow").height
                    sourceSize.width: width + 5 * screenScaleFactor
                    sourceSize.height: width + 5 * screenScaleFactor

                    color: Theme.getColor("setting_control_button");
                }
            }
        }
    }

    // Combobox with items with colored rectangles
    property Component combobox_color: Component
    {

        ComboBoxStyle
        {

            background: Rectangle
            {
                color: !enabled ? UM.Theme.getColor("setting_control_disabled") : control._hovered ? UM.Theme.getColor("setting_control_highlight") : UM.Theme.getColor("setting_control")
                border.width: UM.Theme.getSize("default_lining").width
                border.color: !enabled ? UM.Theme.getColor("setting_control_disabled_border") : control._hovered ? UM.Theme.getColor("setting_control_border_highlight") : UM.Theme.getColor("setting_control_border")
                radius: UM.Theme.getSize("setting_control_radius").width
            }

            label: Item
            {
                Label
                {
                    anchors.left: parent.left
                    anchors.leftMargin: UM.Theme.getSize("default_lining").width
                    anchors.right: swatch.left
                    anchors.rightMargin: UM.Theme.getSize("default_lining").width
                    anchors.verticalCenter: parent.verticalCenter

                    text: control.currentText
                    font: UM.Theme.getFont("default")
                    color: !enabled ? UM.Theme.getColor("setting_control_disabled_text") : UM.Theme.getColor("setting_control_text")

                    elide: Text.ElideRight
                    verticalAlignment: Text.AlignVCenter
                }

                UM.RecolorImage
                {
                    id: swatch
                    height: Math.round(control.height / 2)
                    width: height
                    anchors.right: downArrow.left
                    anchors.verticalCenter: parent.verticalCenter
                    anchors.rightMargin: UM.Theme.getSize("default_margin").width

                    sourceSize.width: width
                    sourceSize.height: height
                    source: UM.Theme.getIcon("extruder_button")
                    color: (control.color_override !== "") ? control.color_override : control.color
                }

                UM.RecolorImage
                {
                    id: downArrow
                    anchors.right: parent.right
                    anchors.rightMargin: UM.Theme.getSize("default_lining").width * 2
                    anchors.verticalCenter: parent.verticalCenter

                    source: UM.Theme.getIcon("arrow_bottom")
                    width: UM.Theme.getSize("standard_arrow").width
                    height: UM.Theme.getSize("standard_arrow").height
                    sourceSize.width: width + 5 * screenScaleFactor
                    sourceSize.height: width + 5 * screenScaleFactor

                    color: UM.Theme.getColor("setting_control_button")
                }
            }
        }
    }

    property Component checkbox: Component
    {
        CheckBoxStyle
        {
            background: Item { }
            indicator: Rectangle
            {
                implicitWidth:  Theme.getSize("checkbox").width
                implicitHeight: Theme.getSize("checkbox").height

                color: (control.hovered || control._hovered) ? Theme.getColor("checkbox_hover") : (control.enabled ? Theme.getColor("checkbox") : Theme.getColor("checkbox_disabled"))
                Behavior on color { ColorAnimation { duration: 50; } }

                radius: control.exclusiveGroup ? Math.round(Theme.getSize("checkbox").width / 2) : UM.Theme.getSize("checkbox_radius").width

                border.width: Theme.getSize("default_lining").width
                border.color: (control.hovered || control._hovered) ? Theme.getColor("checkbox_border_hover") : Theme.getColor("checkbox_border")

                UM.RecolorImage
                {
                    anchors.verticalCenter: parent.verticalCenter
                    anchors.horizontalCenter: parent.horizontalCenter
                    width: Math.round(parent.width / 2.5)
                    height: Math.round(parent.height / 2.5)
                    sourceSize.height: width
                    color: Theme.getColor("checkbox_mark")
                    source: control.exclusiveGroup ? Theme.getIcon("dot") : Theme.getIcon("check")
                    opacity: control.checked
                    Behavior on opacity { NumberAnimation { duration: 100; } }
                }
            }
            label: Label
            {
                text: control.text
                color: Theme.getColor("checkbox_text")
                font: Theme.getFont("default")
                elide: Text.ElideRight
                renderType: Text.NativeRendering
            }
        }
    }

    property Component partially_checkbox: Component
    {
        CheckBoxStyle
        {
            background: Item { }
            indicator: Rectangle
            {
                implicitWidth:  Theme.getSize("checkbox").width
                implicitHeight: Theme.getSize("checkbox").height

                color: (control.hovered || control._hovered) ? Theme.getColor("checkbox_hover") : Theme.getColor("checkbox");
                Behavior on color { ColorAnimation { duration: 50; } }

                radius: control.exclusiveGroup ? Math.round(Theme.getSize("checkbox").width / 2) : UM.Theme.getSize("checkbox_radius").width

                border.width: Theme.getSize("default_lining").width;
                border.color: (control.hovered || control._hovered) ? Theme.getColor("checkbox_border_hover") : Theme.getColor("checkbox_border");

                UM.RecolorImage
                {
                    anchors.verticalCenter: parent.verticalCenter
                    anchors.horizontalCenter: parent.horizontalCenter
                    width: Math.round(parent.width / 2.5)
                    height: Math.round(parent.height / 2.5)
                    sourceSize.height: width
                    color: Theme.getColor("checkbox_mark")
                    source:
                    {
                        if (control.checkbox_state == 2)
                        {
                            return Theme.getIcon("solid");
                        }
                        else
                        {
                            return control.exclusiveGroup ? Theme.getIcon("dot") : Theme.getIcon("check");
                        }
                    }
                    opacity: control.checked
                    Behavior on opacity { NumberAnimation { duration: 100; } }
                }
            }
            label: Label
            {
                text: control.text
                color: Theme.getColor("checkbox_text")
                font: Theme.getFont("default")
            }
        }
    }

    property Component text_field: Component
    {
        TextFieldStyle
        {
            textColor: Theme.getColor("setting_control_text")
            placeholderTextColor: Theme.getColor("setting_control_text")
            font: Theme.getFont("default")

            background: Rectangle
            {
                implicitHeight: control.height;
                implicitWidth: control.width;

                border.width: Theme.getSize("default_lining").width;
                border.color: control.hovered ? Theme.getColor("setting_control_border_highlight") : Theme.getColor("setting_control_border");
                radius: UM.Theme.getSize("setting_control_radius").width

                color: Theme.getColor("setting_validation_ok");

                Label
                {
                    anchors.right: parent.right;
                    anchors.rightMargin: Theme.getSize("setting_unit_margin").width;
                    anchors.verticalCenter: parent.verticalCenter;

                    text: control.unit ? control.unit : ""
                    color: Theme.getColor("setting_unit");
                    font: Theme.getFont("default");
                }
            }
        }
    }

    property Component print_setup_action_button: Component
    {
        ButtonStyle
        {
            background: Rectangle
            {
                border.width: UM.Theme.getSize("default_lining").width
                border.color:
                {
                    if(!control.enabled)
                    {
                        return UM.Theme.getColor("action_button_disabled_border");
                    }
                    else if(control.pressed)
                    {
                        return UM.Theme.getColor("action_button_active_border");
                    }
                    else if(control.hovered)
                    {
                        return UM.Theme.getColor("action_button_hovered_border");
                    }
                    else
                    {
                        return UM.Theme.getColor("action_button_border");
                    }
                }
                color:
                {
                    if(!control.enabled)
                    {
                        return UM.Theme.getColor("action_button_disabled");
                    }
                    else if(control.pressed)
                    {
                        return UM.Theme.getColor("action_button_active");
                    }
                    else if(control.hovered)
                    {
                        return UM.Theme.getColor("action_button_hovered");
                    }
                    else
                    {
                        return UM.Theme.getColor("action_button");
                    }
                }
                Behavior on color { ColorAnimation { duration: 50 } }

                implicitWidth: actualLabel.contentWidth + (UM.Theme.getSize("thick_margin").width * 2)

                Label
                {
                    id: actualLabel
                    anchors.centerIn: parent
                    color:
                    {
                        if(!control.enabled)
                        {
                            return UM.Theme.getColor("action_button_disabled_text");
                        }
                        else if(control.pressed)
                        {
                            return UM.Theme.getColor("action_button_active_text");
                        }
                        else if(control.hovered)
                        {
                            return UM.Theme.getColor("action_button_hovered_text");
                        }
                        else
                        {
                            return UM.Theme.getColor("action_button_text");
                        }
                    }
                    font: UM.Theme.getFont("medium")
                    text: control.text
                }
            }
            label: Item { }
        }
    }

    property Component toolbox_action_button: Component
    {
        ButtonStyle
        {
            background: Rectangle
            {
                implicitWidth: UM.Theme.getSize("toolbox_action_button").width
                implicitHeight: UM.Theme.getSize("toolbox_action_button").height
                color:
                {
                    if (control.installed)
                    {
                        return UM.Theme.getColor("action_button_disabled");
                    }
                    else
                    {
                        if (control.hovered)
                        {
                            return UM.Theme.getColor("primary_hover");
                        }
                        else
                        {
                            return UM.Theme.getColor("primary");
                        }
                    }

                }
            }
            label: Label
            {
                text: control.text
                color:
                {
                    if (control.installed)
                    {
                        return UM.Theme.getColor("action_button_disabled_text");
                    }
                    else
                    {
                        if (control.hovered)
                        {
                            return UM.Theme.getColor("button_text_hover");
                        }
                        else
                        {
                            return UM.Theme.getColor("button_text");
                        }
                    }
                }
                verticalAlignment: Text.AlignVCenter
                horizontalAlignment: Text.AlignHCenter
                font: UM.Theme.getFont("default_bold")
            }
        }
    }

    property Component monitor_button_style: Component
    {
        ButtonStyle
        {
            background: Rectangle
            {
                border.width: UM.Theme.getSize("default_lining").width
                border.color:
                {
                    if(!control.enabled)
                    {
                        return UM.Theme.getColor("action_button_disabled_border");
                    }
                    else if(control.pressed)
                    {
                        return UM.Theme.getColor("action_button_active_border");
                    }
                    else if(control.hovered)
                    {
                        return UM.Theme.getColor("action_button_hovered_border");
                    }
                    return UM.Theme.getColor("action_button_border");
                }
                color:
                {
                    if(!control.enabled)
                    {
                        return UM.Theme.getColor("action_button_disabled");
                    }
                    else if(control.pressed)
                    {
                        return UM.Theme.getColor("action_button_active");
                    }
                    else if(control.hovered)
                    {
                        return UM.Theme.getColor("action_button_hovered");
                    }
                    return UM.Theme.getColor("action_button");
                }
                Behavior on color
                {
                    ColorAnimation
                    {
                        duration: 50
                    }
                }
            }

            label: Item
            {
                UM.RecolorImage
                {
                    anchors.verticalCenter: parent.verticalCenter
                    anchors.horizontalCenter: parent.horizontalCenter
                    width: Math.floor(control.width / 2)
                    height: Math.floor(control.height / 2)
                    sourceSize.height: width
                    color:
                    {
                        if(!control.enabled)
                        {
                            return UM.Theme.getColor("action_button_disabled_text");
                        }
                        else if(control.pressed)
                        {
                            return UM.Theme.getColor("action_button_active_text");
                        }
                        else if(control.hovered)
                        {
                            return UM.Theme.getColor("action_button_hovered_text");
                        }
                        return UM.Theme.getColor("action_button_text");
                    }
                    source: control.iconSource
                }
            }
        }
    }

    property Component monitor_checkable_button_style: Component
    {
        ButtonStyle {
            background: Rectangle {
                border.width: control.checked ? UM.Theme.getSize("default_lining").width * 2 : UM.Theme.getSize("default_lining").width
                border.color:
                {
                    if(!control.enabled)
                    {
                        return UM.Theme.getColor("action_button_disabled_border");
                    }
                    else if (control.checked || control.pressed)
                    {
                        return UM.Theme.getColor("action_button_active_border");
                    }
                    else if(control.hovered)
                    {
                        return UM.Theme.getColor("action_button_hovered_border");
                    }
                    return UM.Theme.getColor("action_button_border");
                }
                color:
                {
                    if(!control.enabled)
                    {
                        return UM.Theme.getColor("action_button_disabled");
                    }
                    else if (control.checked || control.pressed)
                    {
                        return UM.Theme.getColor("action_button_active");
                    }
                    else if (control.hovered)
                    {
                        return UM.Theme.getColor("action_button_hovered");
                    }
                    return UM.Theme.getColor("action_button");
                }
                Behavior on color { ColorAnimation { duration: 50; } }
                Label {
                    anchors.left: parent.left
                    anchors.right: parent.right
                    anchors.verticalCenter: parent.verticalCenter
                    anchors.leftMargin: UM.Theme.getSize("default_lining").width * 2
                    anchors.rightMargin: UM.Theme.getSize("default_lining").width * 2
                    color:
                    {
                        if(!control.enabled)
                        {
                            return UM.Theme.getColor("action_button_disabled_text");
                        }
                        else if (control.checked || control.pressed)
                        {
                            return UM.Theme.getColor("action_button_active_text");
                        }
                        else if (control.hovered)
                        {
                            return UM.Theme.getColor("action_button_hovered_text");
                        }
                        return UM.Theme.getColor("action_button_text");
                    }
                    font: UM.Theme.getFont("default")
                    text: control.text
                    horizontalAlignment: Text.AlignHCenter
                    elide: Text.ElideMiddle
                }
            }
            label: Item { }
        }
    }
}<|MERGE_RESOLUTION|>--- conflicted
+++ resolved
@@ -208,13 +208,8 @@
                         anchors.verticalCenter: parent.verticalCenter
 
                         text: control.text;
-<<<<<<< HEAD
-                        font: Theme.getFont("default");
-                        color: Theme.getColor("tooltip_text");
-=======
                         font: Theme.getFont("button_tooltip")
                         color: Theme.getColor("tooltip_text")
->>>>>>> aa2fa371
                     }
                 }
 
