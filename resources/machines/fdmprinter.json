--- conflicted
+++ resolved
@@ -395,7 +395,6 @@
                                 }
                             }
                         },
-<<<<<<< HEAD
                         "wall_0_inset": {
                             "label": "Outer Wall Inset",
                             "description": "Inset applied to the path of the outer wall. If the outer wall is smaller than the nozzle, and printed after the inner walls, use this offset to get the hole in the nozzle to overlap with the inner walls instead of the outside of the object.",
@@ -418,25 +417,55 @@
                         "top_bottom_thickness": {
                             "label": "Bottom/Top Thickness",
                             "description": "This controls the thickness of the bottom and top layers. The number of solid layers put down is calculated from the layer thickness and this value. Having this value a multiple of the layer thickness makes sense. Keep it near your wall thickness to make an evenly strong part.",
-=======
-                        "bottom_thickness": {
-                            "label": "Bottom Thickness",
-                            "description": "The thickness of the bottom layers in the print. This value divided by the layer height defines the number of bottom layers.",
->>>>>>> efdd92d3
                             "unit": "mm",
-                            "default": 0.6,
+                            "default": 0.8,
                             "min_value": "0",
-                            "type": "float",
-                            "visible": false,
+                            "max_value": "5",
+                            "min_value_warning": "0.6",
+                            "type": "float",
+                            "visible": true,
                             "children": {
-                                "bottom_layers": {
-                                    "label": "Bottom Layers",
-                                    "description": "The number of bottom layers. When calculated by the bottom thickness, this value is rounded to a whole number.",
+                                "top_thickness": {
+                                    "label": "Top Thickness",
+                                    "description": "This controls the thickness of the top layers. The number of solid layers printed is calculated from the layer thickness and this value. Having this value be a multiple of the layer thickness makes sense. Keep it near your wall thickness to make an evenly strong part.",
+                                    "unit": "mm",
+                                    "default": 0.8,
                                     "min_value": "0",
-                                    "default": 6,
-                                    "type": "int",
+                                    "max_value_warning": "100",
+                                    "type": "float",
                                     "visible": false,
-                                    "inherit_function": "999999 if infill_sparse_density == 100 else math.ceil(round(parent_value / layer_height, 4))"
+                                    "children": {
+                                        "top_layers": {
+                                            "label": "Top Layers",
+                                            "description": "This controls the number of top layers.",
+                                            "default": 8,
+                                            "min_value": "0",
+                                            "max_value_warning": "100",
+                                            "type": "int",
+                                            "visible": false,
+                                            "inherit_function": "0 if infill_sparse_density == 100 else math.ceil(parent_value / layer_height)"
+                                        }
+                                    }
+                                },
+                                "bottom_thickness": {
+                                    "label": "Bottom Thickness",
+                                    "description": "This controls the thickness of the bottom layers. The number of solid layers printed is calculated from the layer thickness and this value. Having this value be a multiple of the layer thickness makes sense. And keep it near to your wall thickness to make an evenly strong part.",
+                                    "unit": "mm",
+                                    "default": 0.6,
+                                    "min_value": "0",
+                                    "type": "float",
+                                    "visible": false,
+                                    "children": {
+                                        "bottom_layers": {
+                                            "label": "Bottom Layers",
+                                            "description": "This controls the amount of bottom layers.",
+                                            "min_value": "0",
+                                            "default": 6,
+                                            "type": "int",
+                                            "visible": false,
+                                            "inherit_function": "999999 if infill_sparse_density == 100 else math.ceil(parent_value / layer_height)"
+                                        }
+                                    }
                                 }
                             }
                         }
@@ -1115,11 +1144,7 @@
                 },
                 "cool_min_layer_time": {
                     "label": "Minimum Layer Time",
-<<<<<<< HEAD
-                    "description": "The minimum time spent in a layer. Gives fast layers extra time to cool down before printing the next layer. If a layer would print in less time, then the printer will slow down to make sure it has spent at least this many seconds printing the layer.",
-=======
                     "description": "The minimum time spent in a layer. This forces the printer to slow down, to at least spend the time set here in one layer. This allows the printed material to cool down properly before printing the next layer.",
->>>>>>> efdd92d3
                     "unit": "sec",
                     "type": "float",
                     "default": 5,
@@ -1130,11 +1155,7 @@
                 },
                 "cool_min_speed": {
                     "label": "Minimum Speed",
-<<<<<<< HEAD
-                    "description": "The minimum layer time can cause the print to slow down so much it starts to droop. The Minimum Speed protects against this. Even if a print gets slowed down it will never be slower than this minimum speed.",
-=======
                     "description": "The minimum print speed, despite slowing down due to the minimum layer time. When the printer would slow down too much, the pressure in the nozzle would be too low and result in bad print quality.",
->>>>>>> efdd92d3
                     "unit": "mm/s",
                     "type": "float",
                     "default": 10,
@@ -1145,11 +1166,7 @@
                 },
                 "cool_lift_head": {
                     "label": "Lift Head",
-<<<<<<< HEAD
-                    "description": "When the Minimum Speed is hit because of Minimum Layer Time, lift the head away from the print and wait the extra time until the minimum layer time is reached.",
-=======
                     "description": "When the minimum speed is hit because of minimum layer time, lift the head away from the print and wait the extra time until the minimum layer time is reached.",
->>>>>>> efdd92d3
                     "type": "boolean",
                     "default": false,
                     "visible": false,
@@ -1289,7 +1306,6 @@
                         }
                     }
                 },
-<<<<<<< HEAD
                 "support_conical_enabled": {
                     "label": "Conical Support",
                     "description": "Experimental feature: Make support areas smaller at the bottom than at the overhang.",
@@ -1323,8 +1339,6 @@
                     "visible": false,
                     "enabled": "support_conical_enabled and support_enable"
                 },
-=======
->>>>>>> efdd92d3
                 "support_bottom_stair_step_height": {
                     "label": "Stair Step Height",
                     "description": "The height of the steps of the stair-like bottom of support resting on the model. A low value makes the support harder to remove, but too high values can lead to unstable support structures.",
