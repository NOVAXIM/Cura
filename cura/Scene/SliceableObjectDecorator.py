--- conflicted
+++ resolved
@@ -21,7 +21,6 @@
         self._paint_texture = None
         self._texture_data_mapping: Dict[str, tuple[int, int]] = {}
 
-<<<<<<< HEAD
         self._is_assigned_to_disabled_extruder: bool = False
 
         self.paintTextureChanged = Signal()
@@ -29,7 +28,6 @@
         from cura.CuraApplication import CuraApplication
         application = CuraApplication.getInstance()
         application.getMachineManager().extruderChanged.connect(self._updateIsAssignedToDisabledExtruder)
-=======
         self._painted_extruders: Optional[List[int]] = None
 
         self.paintTextureChanged = Signal()
@@ -38,7 +36,6 @@
         self._texture_change_timer.setInterval(500) # Long interval to avoid triggering during painting
         self._texture_change_timer.setSingleShot(True)
         self._texture_change_timer.timeout.connect(self._onTextureChangeTimerFinished)
->>>>>>> be88d745
 
     def isSliceable(self) -> bool:
         return True
@@ -109,7 +106,6 @@
 
         return texture_buffer.data()
 
-<<<<<<< HEAD
     def isAssignedToDisabledExtruder(self) -> bool:
         return self._is_assigned_to_disabled_extruder
 
@@ -125,10 +121,8 @@
             pass
 
         self._is_assigned_to_disabled_extruder = new_is_assigned_to_disabled_extruder
-=======
     def getPaintedExtruders(self) -> Optional[List[int]]:
         return self._painted_extruders
->>>>>>> be88d745
 
     def __deepcopy__(self, memo) -> "SliceableObjectDecorator":
         copied_decorator = SliceableObjectDecorator()
