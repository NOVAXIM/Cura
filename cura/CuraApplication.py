# Copyright (c) 2018 Ultimaker B.V.
# Cura is released under the terms of the LGPLv3 or higher.

import os
import sys
import time
from typing import cast, TYPE_CHECKING, Optional, Callable

import numpy

from PyQt5.QtCore import QObject, QTimer, QUrl, pyqtSignal, pyqtProperty, QEvent, Q_ENUMS
from PyQt5.QtGui import QColor, QIcon
from PyQt5.QtWidgets import QMessageBox
from PyQt5.QtQml import qmlRegisterUncreatableType, qmlRegisterSingletonType, qmlRegisterType

from UM.Application import Application
from UM.PluginError import PluginNotFoundError
from UM.Scene.SceneNode import SceneNode
from UM.Scene.Camera import Camera
from UM.Math.Vector import Vector
from UM.Math.Quaternion import Quaternion
from UM.Math.AxisAlignedBox import AxisAlignedBox
from UM.Math.Matrix import Matrix
from UM.Platform import Platform
from UM.Resources import Resources
from UM.Scene.ToolHandle import ToolHandle
from UM.Scene.Iterator.DepthFirstIterator import DepthFirstIterator
from UM.Mesh.ReadMeshJob import ReadMeshJob
from UM.Logger import Logger
from UM.Preferences import Preferences
from UM.Qt.QtApplication import QtApplication #The class we're inheriting from.
from UM.View.SelectionPass import SelectionPass #For typing.
from UM.Scene.Selection import Selection
from UM.Scene.GroupDecorator import GroupDecorator
from UM.Settings.ContainerStack import ContainerStack
from UM.Settings.InstanceContainer import InstanceContainer
from UM.Settings.Validator import Validator
from UM.Message import Message
from UM.i18n import i18nCatalog
from UM.Workspace.WorkspaceReader import WorkspaceReader
from UM.Decorators import deprecated

from UM.Operations.AddSceneNodeOperation import AddSceneNodeOperation
from UM.Operations.RemoveSceneNodeOperation import RemoveSceneNodeOperation
from UM.Operations.GroupedOperation import GroupedOperation
from UM.Operations.SetTransformOperation import SetTransformOperation

from cura.API import CuraAPI
from cura.Arranging.Arrange import Arrange
from cura.Arranging.ArrangeObjectsJob import ArrangeObjectsJob
from cura.Arranging.ArrangeObjectsAllBuildPlatesJob import ArrangeObjectsAllBuildPlatesJob
from cura.Arranging.ShapeArray import ShapeArray
from cura.MultiplyObjectsJob import MultiplyObjectsJob
from cura.GlobalStacksModel import GlobalStacksModel
from cura.Scene.ConvexHullDecorator import ConvexHullDecorator
from cura.Operations.SetParentOperation import SetParentOperation
from cura.Scene.SliceableObjectDecorator import SliceableObjectDecorator
from cura.Scene.BlockSlicingDecorator import BlockSlicingDecorator
from cura.Scene.BuildPlateDecorator import BuildPlateDecorator
from cura.Scene.CuraSceneNode import CuraSceneNode

from cura.Scene.CuraSceneController import CuraSceneController

from UM.Settings.SettingDefinition import SettingDefinition, DefinitionPropertyType
from UM.Settings.ContainerRegistry import ContainerRegistry
from UM.Settings.SettingFunction import SettingFunction
from cura.Settings.CuraContainerRegistry import CuraContainerRegistry
from cura.Settings.MachineNameValidator import MachineNameValidator

from cura.Machines.Models.BuildPlateModel import BuildPlateModel
from cura.Machines.Models.NozzleModel import NozzleModel
from cura.Machines.Models.QualityProfilesDropDownMenuModel import QualityProfilesDropDownMenuModel
from cura.Machines.Models.CustomQualityProfilesDropDownMenuModel import CustomQualityProfilesDropDownMenuModel
from cura.Machines.Models.MultiBuildPlateModel import MultiBuildPlateModel
from cura.Machines.Models.FavoriteMaterialsModel import FavoriteMaterialsModel
from cura.Machines.Models.GenericMaterialsModel import GenericMaterialsModel
from cura.Machines.Models.MaterialBrandsModel import MaterialBrandsModel
from cura.Machines.Models.QualityManagementModel import QualityManagementModel
from cura.Machines.Models.QualitySettingsModel import QualitySettingsModel
from cura.Machines.Models.MachineManagementModel import MachineManagementModel

from cura.Machines.Models.SettingVisibilityPresetsModel import SettingVisibilityPresetsModel

from cura.Machines.MachineErrorChecker import MachineErrorChecker

from cura.Settings.SettingInheritanceManager import SettingInheritanceManager
from cura.Settings.SimpleModeSettingsManager import SimpleModeSettingsManager

from cura.Machines.VariantManager import VariantManager

from .SingleInstance import SingleInstance
from .AutoSave import AutoSave
from . import PlatformPhysics
from . import BuildVolume
from . import CameraAnimation
from . import PrintInformation
from . import CuraActions
from cura.Scene import ZOffsetDecorator
from . import CuraSplashScreen
from . import PrintJobPreviewImageProvider
from . import MachineActionManager

from cura.TaskManagement.OnExitCallbackManager import OnExitCallbackManager

from cura.Settings.MachineManager import MachineManager
from cura.Settings.ExtruderManager import ExtruderManager
from cura.Settings.UserChangesModel import UserChangesModel
from cura.Settings.ExtrudersModel import ExtrudersModel
from cura.Settings.MaterialSettingsVisibilityHandler import MaterialSettingsVisibilityHandler
from cura.Settings.ContainerManager import ContainerManager
from cura.Settings.SidebarCustomMenuItemsModel import SidebarCustomMenuItemsModel
import cura.Settings.cura_empty_instance_containers
from cura.Settings.CuraFormulaFunctions import CuraFormulaFunctions

from cura.ObjectsModel import ObjectsModel

from cura.PrinterOutputDevice import PrinterOutputDevice
from cura.PrinterOutput.NetworkMJPGImage import NetworkMJPGImage

<<<<<<< HEAD
from cura import CuraConstants
=======
from cura import ApplicationMetadata
>>>>>>> 980953b0

from UM.FlameProfiler import pyqtSlot
from UM.Decorators import override

if TYPE_CHECKING:
    from cura.Machines.MaterialManager import MaterialManager
    from cura.Machines.QualityManager import QualityManager
    from UM.Settings.EmptyInstanceContainer import EmptyInstanceContainer
    from cura.Settings.GlobalStack import GlobalStack


numpy.seterr(all = "ignore")


try:
    from cura.CuraVersion import CuraAppDisplayName, CuraVersion, CuraBuildType, CuraDebugMode, CuraSDKVersion  # type: ignore
except ImportError:
    CuraAppDisplayName = "Ultimaker Cura"
    CuraVersion = "master"  # [CodeStyle: Reflecting imported value]
    CuraBuildType = ""
    CuraDebugMode = False
    CuraSDKVersion = "6.0.0"


class CuraApplication(QtApplication):
    # SettingVersion represents the set of settings available in the machine/extruder definitions.
    # You need to make sure that this version number needs to be increased if there is any non-backwards-compatible
    # changes of the settings.
    SettingVersion = 6

    Created = False

    class ResourceTypes:
        QmlFiles = Resources.UserType + 1
        Firmware = Resources.UserType + 2
        QualityInstanceContainer = Resources.UserType + 3
        QualityChangesInstanceContainer = Resources.UserType + 4
        MaterialInstanceContainer = Resources.UserType + 5
        VariantInstanceContainer = Resources.UserType + 6
        UserInstanceContainer = Resources.UserType + 7
        MachineStack = Resources.UserType + 8
        ExtruderStack = Resources.UserType + 9
        DefinitionChangesContainer = Resources.UserType + 10
        SettingVisibilityPreset = Resources.UserType + 11

    Q_ENUMS(ResourceTypes)

    def __init__(self, *args, **kwargs):
        super().__init__(name = "cura",
<<<<<<< HEAD
                         app_display_name = CuraConstants.CuraAppDisplayName,
                         version = CuraConstants.CuraVersion,
                         api_version = CuraConstants.CuraSDKVersion,
                         buildtype = CuraConstants.CuraBuildType,
                         is_debug_mode = CuraConstants.CuraDebugMode,
=======
                         app_display_name = ApplicationMetadata.CuraAppDisplayName,
                         version = ApplicationMetadata.CuraVersion,
                         api_version = ApplicationMetadata.CuraSDKVersion,
                         buildtype = ApplicationMetadata.CuraBuildType,
                         is_debug_mode = ApplicationMetadata.CuraDebugMode,
>>>>>>> 980953b0
                         tray_icon_name = "cura-icon-32.png",
                         **kwargs)

        self.default_theme = "cura-light"

        self.change_log_url = "https://ultimaker.com/ultimaker-cura-latest-features"

        self._boot_loading_time = time.time()

        self._on_exit_callback_manager = OnExitCallbackManager(self)

        # Variables set from CLI
        self._files_to_open = []
        self._use_single_instance = False

        self._single_instance = None

        self._cura_formula_functions = None  # type: Optional[CuraFormulaFunctions]

        self._cura_package_manager = None

        self._machine_action_manager = None

        self.empty_container = None  # type: EmptyInstanceContainer
        self.empty_definition_changes_container = None  # type: EmptyInstanceContainer
        self.empty_variant_container = None  # type: EmptyInstanceContainer
        self.empty_material_container = None  # type: EmptyInstanceContainer
        self.empty_quality_container = None  # type: EmptyInstanceContainer
        self.empty_quality_changes_container = None  # type: EmptyInstanceContainer

        self._variant_manager = None
        self._material_manager = None
        self._quality_manager = None
        self._machine_manager = None
        self._extruder_manager = None
        self._container_manager = None

        self._object_manager = None
        self._extruders_model = None
        self._extruders_model_with_optional = None
        self._build_plate_model = None
        self._multi_build_plate_model = None
        self._setting_visibility_presets_model = None
        self._setting_inheritance_manager = None
        self._simple_mode_settings_manager = None
        self._cura_scene_controller = None
        self._machine_error_checker = None

        self._quality_profile_drop_down_menu_model = None
        self._custom_quality_profile_drop_down_menu_model = None
        self._cura_API = CuraAPI(self)

        self._physics = None
        self._volume = None
        self._output_devices = {}
        self._print_information = None
        self._previous_active_tool = None
        self._platform_activity = False
        self._scene_bounding_box = AxisAlignedBox.Null

        self._center_after_select = False
        self._camera_animation = None
        self._cura_actions = None
        self.started = False

        self._message_box_callback = None
        self._message_box_callback_arguments = []
        self._i18n_catalog = None

        self._currently_loading_files = []
        self._non_sliceable_extensions = []
        self._additional_components = {}  # Components to add to certain areas in the interface

        self._open_file_queue = []  # A list of files to open (after the application has started)

        self._update_platform_activity_timer = None

        self._need_to_show_user_agreement = True

        self._sidebar_custom_menu_items = []  # type: list # Keeps list of custom menu items for the side bar

        self._plugins_loaded = False

        # Backups
        self._auto_save = None
        self._save_data_enabled = True

        from cura.Settings.CuraContainerRegistry import CuraContainerRegistry
        self._container_registry_class = CuraContainerRegistry
        # Redefined here in order to please the typing.
        self._container_registry = None # type: CuraContainerRegistry
        from cura.CuraPackageManager import CuraPackageManager
        self._package_manager_class = CuraPackageManager

    # Adds command line options to the command line parser. This should be called after the application is created and
    # before the pre-start.
    def addCommandLineOptions(self):
        super().addCommandLineOptions()
        self._cli_parser.add_argument("--help", "-h",
                                      action = "store_true",
                                      default = False,
                                      help = "Show this help message and exit.")
        self._cli_parser.add_argument("--single-instance",
                                      dest = "single_instance",
                                      action = "store_true",
                                      default = False)
        # >> For debugging
        # Trigger an early crash, i.e. a crash that happens before the application enters its event loop.
        self._cli_parser.add_argument("--trigger-early-crash",
                                      dest = "trigger_early_crash",
                                      action = "store_true",
                                      default = False,
                                      help = "FOR TESTING ONLY. Trigger an early crash to show the crash dialog.")
        self._cli_parser.add_argument("file", nargs = "*", help = "Files to load after starting the application.")

    def getContainerRegistry(self) -> "CuraContainerRegistry":
        return self._container_registry

    def parseCliOptions(self):
        super().parseCliOptions()

        if self._cli_args.help:
            self._cli_parser.print_help()
            sys.exit(0)

        self._use_single_instance = self._cli_args.single_instance
        # FOR TESTING ONLY
        if self._cli_args.trigger_early_crash:
            assert not "This crash is triggered by the trigger_early_crash command line argument."

        for filename in self._cli_args.file:
            self._files_to_open.append(os.path.abspath(filename))

    def initialize(self) -> None:
        self.__addExpectedResourceDirsAndSearchPaths()  # Must be added before init of super

        super().initialize()

        self.__sendCommandToSingleInstance()
        self.__initializeSettingDefinitionsAndFunctions()
        self.__addAllResourcesAndContainerResources()
        self.__addAllEmptyContainers()
        self.__setLatestResouceVersionsForVersionUpgrade()

        self._machine_action_manager = MachineActionManager.MachineActionManager(self)
        self._machine_action_manager.initialize()

    def __sendCommandToSingleInstance(self):
        self._single_instance = SingleInstance(self, self._files_to_open)

        # If we use single instance, try to connect to the single instance server, send commands, and then exit.
        # If we cannot find an existing single instance server, this is the only instance, so just keep going.
        if self._use_single_instance:
            if self._single_instance.startClient():
                Logger.log("i", "Single instance commands were sent, exiting")
                sys.exit(0)

    # Adds expected directory names and search paths for Resources.
    def __addExpectedResourceDirsAndSearchPaths(self):
        # this list of dir names will be used by UM to detect an old cura directory
        for dir_name in ["extruders", "machine_instances", "materials", "plugins", "quality", "quality_changes", "user", "variants"]:
            Resources.addExpectedDirNameInData(dir_name)

        Resources.addSearchPath(os.path.join(self._app_install_dir, "share", "cura", "resources"))
        if not hasattr(sys, "frozen"):
            resource_path = os.path.join(os.path.abspath(os.path.dirname(__file__)), "..", "resources")
            Resources.addSearchPath(resource_path)

    # Adds custom property types, settings types, and extra operators (functions) that need to be registered in
    # SettingDefinition and SettingFunction.
    def __initializeSettingDefinitionsAndFunctions(self):
        self._cura_formula_functions = CuraFormulaFunctions(self)

        # Need to do this before ContainerRegistry tries to load the machines
        SettingDefinition.addSupportedProperty("settable_per_mesh", DefinitionPropertyType.Any, default = True, read_only = True)
        SettingDefinition.addSupportedProperty("settable_per_extruder", DefinitionPropertyType.Any, default = True, read_only = True)
        # this setting can be changed for each group in one-at-a-time mode
        SettingDefinition.addSupportedProperty("settable_per_meshgroup", DefinitionPropertyType.Any, default = True, read_only = True)
        SettingDefinition.addSupportedProperty("settable_globally", DefinitionPropertyType.Any, default = True, read_only = True)

        # From which stack the setting would inherit if not defined per object (handled in the engine)
        # AND for settings which are not settable_per_mesh:
        # which extruder is the only extruder this setting is obtained from
        SettingDefinition.addSupportedProperty("limit_to_extruder", DefinitionPropertyType.Function, default = "-1", depends_on = "value")

        # For settings which are not settable_per_mesh and not settable_per_extruder:
        # A function which determines the glabel/meshgroup value by looking at the values of the setting in all (used) extruders
        SettingDefinition.addSupportedProperty("resolve", DefinitionPropertyType.Function, default = None, depends_on = "value")

        SettingDefinition.addSettingType("extruder", None, str, Validator)
        SettingDefinition.addSettingType("optional_extruder", None, str, None)
        SettingDefinition.addSettingType("[int]", None, str, None)

        SettingFunction.registerOperator("extruderValue", self._cura_formula_functions.getValueInExtruder)
        SettingFunction.registerOperator("extruderValues", self._cura_formula_functions.getValuesInAllExtruders)
        SettingFunction.registerOperator("resolveOrValue", self._cura_formula_functions.getResolveOrValue)
        SettingFunction.registerOperator("defaultExtruderPosition", self._cura_formula_functions.getDefaultExtruderPosition)

    # Adds all resources and container related resources.
    def __addAllResourcesAndContainerResources(self) -> None:
        Resources.addStorageType(self.ResourceTypes.QualityInstanceContainer, "quality")
        Resources.addStorageType(self.ResourceTypes.QualityChangesInstanceContainer, "quality_changes")
        Resources.addStorageType(self.ResourceTypes.VariantInstanceContainer, "variants")
        Resources.addStorageType(self.ResourceTypes.MaterialInstanceContainer, "materials")
        Resources.addStorageType(self.ResourceTypes.UserInstanceContainer, "user")
        Resources.addStorageType(self.ResourceTypes.ExtruderStack, "extruders")
        Resources.addStorageType(self.ResourceTypes.MachineStack, "machine_instances")
        Resources.addStorageType(self.ResourceTypes.DefinitionChangesContainer, "definition_changes")
        Resources.addStorageType(self.ResourceTypes.SettingVisibilityPreset, "setting_visibility")

        self._container_registry.addResourceType(self.ResourceTypes.QualityInstanceContainer, "quality")
        self._container_registry.addResourceType(self.ResourceTypes.QualityChangesInstanceContainer, "quality_changes")
        self._container_registry.addResourceType(self.ResourceTypes.VariantInstanceContainer, "variant")
        self._container_registry.addResourceType(self.ResourceTypes.MaterialInstanceContainer, "material")
        self._container_registry.addResourceType(self.ResourceTypes.UserInstanceContainer, "user")
        self._container_registry.addResourceType(self.ResourceTypes.ExtruderStack, "extruder_train")
        self._container_registry.addResourceType(self.ResourceTypes.MachineStack, "machine")
        self._container_registry.addResourceType(self.ResourceTypes.DefinitionChangesContainer, "definition_changes")

        Resources.addType(self.ResourceTypes.QmlFiles, "qml")
        Resources.addType(self.ResourceTypes.Firmware, "firmware")

    # Adds all empty containers.
    def __addAllEmptyContainers(self) -> None:
        # Add empty variant, material and quality containers.
        # Since they are empty, they should never be serialized and instead just programmatically created.
        # We need them to simplify the switching between materials.
        self.empty_container = cura.Settings.cura_empty_instance_containers.empty_container  # type: EmptyInstanceContainer

        self._container_registry.addContainer(
            cura.Settings.cura_empty_instance_containers.empty_definition_changes_container)
        self.empty_definition_changes_container = cura.Settings.cura_empty_instance_containers.empty_definition_changes_container

        self._container_registry.addContainer(cura.Settings.cura_empty_instance_containers.empty_variant_container)
        self.empty_variant_container = cura.Settings.cura_empty_instance_containers.empty_variant_container

        self._container_registry.addContainer(cura.Settings.cura_empty_instance_containers.empty_material_container)
        self.empty_material_container = cura.Settings.cura_empty_instance_containers.empty_material_container

        self._container_registry.addContainer(cura.Settings.cura_empty_instance_containers.empty_quality_container)
        self.empty_quality_container = cura.Settings.cura_empty_instance_containers.empty_quality_container

        self._container_registry.addContainer(cura.Settings.cura_empty_instance_containers.empty_quality_changes_container)
        self.empty_quality_changes_container = cura.Settings.cura_empty_instance_containers.empty_quality_changes_container

    # Initializes the version upgrade manager with by providing the paths for each resource type and the latest
    # versions.
    def __setLatestResouceVersionsForVersionUpgrade(self):
        self._version_upgrade_manager.setCurrentVersions(
            {
                ("quality", InstanceContainer.Version * 1000000 + self.SettingVersion):            (self.ResourceTypes.QualityInstanceContainer, "application/x-uranium-instancecontainer"),
                ("quality_changes", InstanceContainer.Version * 1000000 + self.SettingVersion):    (self.ResourceTypes.QualityChangesInstanceContainer, "application/x-uranium-instancecontainer"),
                ("machine_stack", ContainerStack.Version * 1000000 + self.SettingVersion):         (self.ResourceTypes.MachineStack, "application/x-cura-globalstack"),
                ("extruder_train", ContainerStack.Version * 1000000 + self.SettingVersion):        (self.ResourceTypes.ExtruderStack, "application/x-cura-extruderstack"),
                ("preferences", Preferences.Version * 1000000 + self.SettingVersion):              (Resources.Preferences, "application/x-uranium-preferences"),
                ("user", InstanceContainer.Version * 1000000 + self.SettingVersion):               (self.ResourceTypes.UserInstanceContainer, "application/x-uranium-instancecontainer"),
                ("definition_changes", InstanceContainer.Version * 1000000 + self.SettingVersion): (self.ResourceTypes.DefinitionChangesContainer, "application/x-uranium-instancecontainer"),
                ("variant", InstanceContainer.Version * 1000000 + self.SettingVersion):            (self.ResourceTypes.VariantInstanceContainer, "application/x-uranium-instancecontainer"),
            }
        )

    # Runs preparations that needs to be done before the starting process.
    def startSplashWindowPhase(self) -> None:
        super().startSplashWindowPhase()

        self.setWindowIcon(QIcon(Resources.getPath(Resources.Images, "cura-icon.png")))

        self.setRequiredPlugins([
            # Misc.:
            "ConsoleLogger", #You want to be able to read the log if something goes wrong.
            "CuraEngineBackend", #Cura is useless without this one since you can't slice.
            "UserAgreement", #Our lawyers want every user to see this at least once.
            "FileLogger", #You want to be able to read the log if something goes wrong.
            "XmlMaterialProfile", #Cura crashes without this one.
            "Toolbox", #This contains the interface to enable/disable plug-ins, so if you disable it you can't enable it back.
            "PrepareStage", #Cura is useless without this one since you can't load models.
            "PreviewStage", #This shows the list of the plugin views that are installed in Cura.
            "MonitorStage", #Major part of Cura's functionality.
            "LocalFileOutputDevice", #Major part of Cura's functionality.
            "LocalContainerProvider", #Cura is useless without any profiles or setting definitions.

            # Views:
            "SimpleView", #Dependency of SolidView.
            "SolidView", #Displays models. Cura is useless without it.

            # Readers & Writers:
            "GCodeWriter", #Cura is useless if it can't write its output.
            "STLReader", #Most common model format, so disabling this makes Cura 90% useless.
            "3MFWriter", #Required for writing project files.

            # Tools:
            "CameraTool", #Needed to see the scene. Cura is useless without it.
            "SelectionTool", #Dependency of the rest of the tools.
            "TranslateTool", #You'll need this for almost every print.
        ])
        self._i18n_catalog = i18nCatalog("cura")

        self._update_platform_activity_timer = QTimer()
        self._update_platform_activity_timer.setInterval(500)
        self._update_platform_activity_timer.setSingleShot(True)
        self._update_platform_activity_timer.timeout.connect(self.updatePlatformActivity)

        self.getController().getScene().sceneChanged.connect(self.updatePlatformActivityDelayed)
        self.getController().toolOperationStopped.connect(self._onToolOperationStopped)
        self.getController().contextMenuRequested.connect(self._onContextMenuRequested)
        self.getCuraSceneController().activeBuildPlateChanged.connect(self.updatePlatformActivityDelayed)

        self.showSplashMessage(self._i18n_catalog.i18nc("@info:progress", "Loading machines..."))

        with self._container_registry.lockFile():
            self._container_registry.loadAllMetadata()

        # set the setting version for Preferences
        preferences = self.getPreferences()
        preferences.addPreference("metadata/setting_version", 0)
        preferences.setValue("metadata/setting_version", self.SettingVersion) #Don't make it equal to the default so that the setting version always gets written to the file.

        preferences.addPreference("cura/active_mode", "simple")

        preferences.addPreference("cura/categories_expanded", "")
        preferences.addPreference("cura/jobname_prefix", True)
        preferences.addPreference("cura/select_models_on_load", False)
        preferences.addPreference("view/center_on_select", False)
        preferences.addPreference("mesh/scale_to_fit", False)
        preferences.addPreference("mesh/scale_tiny_meshes", True)
        preferences.addPreference("cura/dialog_on_project_save", True)
        preferences.addPreference("cura/asked_dialog_on_project_save", False)
        preferences.addPreference("cura/choice_on_profile_override", "always_ask")
        preferences.addPreference("cura/choice_on_open_project", "always_ask")
        preferences.addPreference("cura/use_multi_build_plate", False)
        preferences.addPreference("view/settings_list_height", 400)
        preferences.addPreference("view/settings_visible", False)
        preferences.addPreference("cura/currency", "€")
        preferences.addPreference("cura/material_settings", "{}")

        preferences.addPreference("view/invert_zoom", False)
        preferences.addPreference("view/filter_current_build_plate", False)
        preferences.addPreference("cura/sidebar_collapsed", False)

        preferences.addPreference("cura/favorite_materials", "")
        preferences.addPreference("cura/expanded_brands", "")
        preferences.addPreference("cura/expanded_types", "")

        self._need_to_show_user_agreement = not preferences.getValue("general/accepted_user_agreement")

        for key in [
            "dialog_load_path",  # dialog_save_path is in LocalFileOutputDevicePlugin
            "dialog_profile_path",
            "dialog_material_path"]:

            preferences.addPreference("local_file/%s" % key, os.path.expanduser("~/"))

        preferences.setDefault("local_file/last_used_type", "text/x-gcode")

        self.applicationShuttingDown.connect(self.saveSettings)
        self.engineCreatedSignal.connect(self._onEngineCreated)

        self.getCuraSceneController().setActiveBuildPlate(0)  # Initialize

        CuraApplication.Created = True

    def _onEngineCreated(self):
        self._qml_engine.addImageProvider("print_job_preview", PrintJobPreviewImageProvider.PrintJobPreviewImageProvider())

    @pyqtProperty(bool)
    def needToShowUserAgreement(self) -> bool:
        return self._need_to_show_user_agreement

    def setNeedToShowUserAgreement(self, set_value = True) -> None:
        self._need_to_show_user_agreement = set_value

    # DO NOT call this function to close the application, use checkAndExitApplication() instead which will perform
    # pre-exit checks such as checking for in-progress USB printing, etc.
    def closeApplication(self) -> None:
        Logger.log("i", "Close application")
        main_window = self.getMainWindow()
        if main_window is not None:
            main_window.close()
        else:
            self.exit(0)

    # This function first performs all upon-exit checks such as USB printing that is in progress.
    # Use this to close the application.
    @pyqtSlot()
    def checkAndExitApplication(self) -> None:
        self._on_exit_callback_manager.resetCurrentState()
        self._on_exit_callback_manager.triggerNextCallback()

    @pyqtSlot(result = bool)
    def getIsAllChecksPassed(self) -> bool:
        return self._on_exit_callback_manager.getIsAllChecksPassed()

    def getOnExitCallbackManager(self) -> "OnExitCallbackManager":
        return self._on_exit_callback_manager

    def triggerNextExitCheck(self) -> None:
        self._on_exit_callback_manager.triggerNextCallback()

    showConfirmExitDialog = pyqtSignal(str, arguments = ["message"])

    def setConfirmExitDialogCallback(self, callback: Callable) -> None:
        self._confirm_exit_dialog_callback = callback

    @pyqtSlot(bool)
    def callConfirmExitDialogCallback(self, yes_or_no: bool) -> None:
        self._confirm_exit_dialog_callback(yes_or_no)

    ##  Signal to connect preferences action in QML
    showPreferencesWindow = pyqtSignal()

    ##  Show the preferences window
    @pyqtSlot()
    def showPreferences(self) -> None:
        self.showPreferencesWindow.emit()

    @override(Application)
    def getGlobalContainerStack(self) -> Optional["GlobalStack"]:
        return self._global_container_stack

    @override(Application)
    def setGlobalContainerStack(self, stack: "GlobalStack") -> None:
        super().setGlobalContainerStack(stack)

    ## A reusable dialogbox
    #
    showMessageBox = pyqtSignal(str, str, str, str, int, int, arguments = ["title", "text", "informativeText", "detailedText", "buttons", "icon"])

    def messageBox(self, title, text, informativeText = "", detailedText = "", buttons = QMessageBox.Ok, icon = QMessageBox.NoIcon, callback = None, callback_arguments = []):
        self._message_box_callback = callback
        self._message_box_callback_arguments = callback_arguments
        self.showMessageBox.emit(title, text, informativeText, detailedText, buttons, icon)

    showDiscardOrKeepProfileChanges = pyqtSignal()

    def discardOrKeepProfileChanges(self) -> bool:
        has_user_interaction = False
        choice = self.getPreferences().getValue("cura/choice_on_profile_override")
        if choice == "always_discard":
            # don't show dialog and DISCARD the profile
            self.discardOrKeepProfileChangesClosed("discard")
        elif choice == "always_keep":
            # don't show dialog and KEEP the profile
            self.discardOrKeepProfileChangesClosed("keep")
        elif not self._is_headless:
            # ALWAYS ask whether to keep or discard the profile
            self.showDiscardOrKeepProfileChanges.emit()
            has_user_interaction = True
        return has_user_interaction

    @pyqtSlot(str)
    def discardOrKeepProfileChangesClosed(self, option: str) -> None:
        global_stack = self.getGlobalContainerStack()
        if option == "discard":
            for extruder in global_stack.extruders.values():
                extruder.userChanges.clear()
            global_stack.userChanges.clear()

        # if the user decided to keep settings then the user settings should be re-calculated and validated for errors
        # before slicing. To ensure that slicer uses right settings values
        elif option == "keep":
            for extruder in global_stack.extruders.values():
                extruder.userChanges.update()
            global_stack.userChanges.update()

    @pyqtSlot(int)
    def messageBoxClosed(self, button):
        if self._message_box_callback:
            self._message_box_callback(button, *self._message_box_callback_arguments)
            self._message_box_callback = None
            self._message_box_callback_arguments = []
            
    def setSaveDataEnabled(self, enabled: bool) -> None:
        self._save_data_enabled = enabled

    # Cura has multiple locations where instance containers need to be saved, so we need to handle this differently.
    def saveSettings(self):
        if not self.started or not self._save_data_enabled:
            # Do not do saving during application start or when data should not be saved on quit.
            return
        ContainerRegistry.getInstance().saveDirtyContainers()
        self.savePreferences()

    def saveStack(self, stack):
        ContainerRegistry.getInstance().saveContainer(stack)

    @pyqtSlot(str, result = QUrl)
    def getDefaultPath(self, key):
        default_path = self.getPreferences().getValue("local_file/%s" % key)
        return QUrl.fromLocalFile(default_path)

    @pyqtSlot(str, str)
    def setDefaultPath(self, key, default_path):
        self.getPreferences().setValue("local_file/%s" % key, QUrl(default_path).toLocalFile())

    ##  Handle loading of all plugin types (and the backend explicitly)
    #   \sa PluginRegistry
    def _loadPlugins(self):
        self._plugin_registry.addType("profile_reader", self._addProfileReader)
        self._plugin_registry.addType("profile_writer", self._addProfileWriter)

        if Platform.isLinux():
            lib_suffixes = {"", "64", "32", "x32"} #A few common ones on different distributions.
        else:
            lib_suffixes = {""}
        for suffix in lib_suffixes:
            self._plugin_registry.addPluginLocation(os.path.join(QtApplication.getInstallPrefix(), "lib" + suffix, "cura"))
        if not hasattr(sys, "frozen"):
            self._plugin_registry.addPluginLocation(os.path.join(os.path.abspath(os.path.dirname(__file__)), "..", "plugins"))
            self._plugin_registry.loadPlugin("ConsoleLogger")
            self._plugin_registry.loadPlugin("CuraEngineBackend")

        self._plugin_registry.loadPlugins()

        if self.getBackend() is None:
            raise RuntimeError("Could not load the backend plugin!")

        self._plugins_loaded = True

    def run(self):
        super().run()
        container_registry = self._container_registry

        Logger.log("i", "Initializing variant manager")
        self._variant_manager = VariantManager(container_registry)
        self._variant_manager.initialize()

        Logger.log("i", "Initializing material manager")
        from cura.Machines.MaterialManager import MaterialManager
        self._material_manager = MaterialManager(container_registry, parent = self)
        self._material_manager.initialize()

        Logger.log("i", "Initializing quality manager")
        from cura.Machines.QualityManager import QualityManager
        self._quality_manager = QualityManager(self, parent = self)
        self._quality_manager.initialize()

        Logger.log("i", "Initializing machine manager")
        self._machine_manager = MachineManager(self, parent = self)

        Logger.log("i", "Initializing container manager")
        self._container_manager = ContainerManager(self)

        Logger.log("i", "Initializing machine error checker")
        self._machine_error_checker = MachineErrorChecker(self)
        self._machine_error_checker.initialize()

        # Check if we should run as single instance or not. If so, set up a local socket server which listener which
        # coordinates multiple Cura instances and accepts commands.
        if self._use_single_instance:
            self.__setUpSingleInstanceServer()

        # Setup scene and build volume
        root = self.getController().getScene().getRoot()
        self._volume = BuildVolume.BuildVolume(self, root)
        Arrange.build_volume = self._volume

        # initialize info objects
        self._print_information = PrintInformation.PrintInformation(self)
        self._cura_actions = CuraActions.CuraActions(self)

        # Initialize setting visibility presets model.
        self._setting_visibility_presets_model = SettingVisibilityPresetsModel(self.getPreferences(), parent = self)

        # Initialize Cura API
        self._cura_API.initialize()

        # Detect in which mode to run and execute that mode
        if self._is_headless:
            self.runWithoutGUI()
        else:
            self.runWithGUI()

        self.started = True
        self.initializationFinished.emit()
        Logger.log("d", "Booting Cura took %s seconds", time.time() - self._boot_loading_time)

        # For now use a timer to postpone some things that need to be done after the application and GUI are
        # initialized, for example opening files because they may show dialogs which can be closed due to incomplete
        # GUI initialization.
        self._post_start_timer = QTimer(self)
        self._post_start_timer.setInterval(1000)
        self._post_start_timer.setSingleShot(True)
        self._post_start_timer.timeout.connect(self._onPostStart)
        self._post_start_timer.start()

        self._auto_save = AutoSave(self)
        self._auto_save.initialize()

        self.exec_()

    def __setUpSingleInstanceServer(self):
        if self._use_single_instance:
            self._single_instance.startServer()

    def _onPostStart(self):
        for file_name in self._files_to_open:
            self.callLater(self._openFile, file_name)
        for file_name in self._open_file_queue:  # Open all the files that were queued up while plug-ins were loading.
            self.callLater(self._openFile, file_name)

    initializationFinished = pyqtSignal()

    ##  Run Cura without GUI elements and interaction (server mode).
    def runWithoutGUI(self):
        self.closeSplash()

    ##  Run Cura with GUI (desktop mode).
    def runWithGUI(self):
        self.showSplashMessage(self._i18n_catalog.i18nc("@info:progress", "Setting up scene..."))

        controller = self.getController()

        t = controller.getTool("TranslateTool")
        if t:
            t.setEnabledAxis([ToolHandle.XAxis, ToolHandle.YAxis, ToolHandle.ZAxis])

        Selection.selectionChanged.connect(self.onSelectionChanged)

        # Set default background color for scene
        self.getRenderer().setBackgroundColor(QColor(245, 245, 245))

        # Initialize platform physics
        self._physics = PlatformPhysics.PlatformPhysics(controller, self._volume)

        # Initialize camera
        root = controller.getScene().getRoot()
        camera = Camera("3d", root)
        diagonal = self.getBuildVolume().getDiagonalSize()
        if diagonal < 1: #No printer added yet. Set a default camera distance for normal-sized printers.
            diagonal = 375
        camera.setPosition(Vector(-80, 250, 700) * diagonal / 375)
        camera.setPerspective(True)
        camera.lookAt(Vector(0, 0, 0))
        controller.getScene().setActiveCamera("3d")

        # Initialize camera tool
        camera_tool = controller.getTool("CameraTool")
        camera_tool.setOrigin(Vector(0, 100, 0))
        camera_tool.setZoomRange(0.1, 2000)

        # Initialize camera animations
        self._camera_animation = CameraAnimation.CameraAnimation()
        self._camera_animation.setCameraTool(self.getController().getTool("CameraTool"))

        self.showSplashMessage(self._i18n_catalog.i18nc("@info:progress", "Loading interface..."))

        # Initialize QML engine
        self.setMainQml(Resources.getPath(self.ResourceTypes.QmlFiles, "Cura.qml"))
        self._qml_import_paths.append(Resources.getPath(self.ResourceTypes.QmlFiles))
        self.initializeEngine()

        # Initialize UI state
        controller.setActiveStage("PrepareStage")
        controller.setActiveView("SolidView")
        controller.setCameraTool("CameraTool")
        controller.setSelectionTool("SelectionTool")

        # Hide the splash screen
        self.closeSplash()

    @pyqtSlot(result = QObject)
    def getSettingVisibilityPresetsModel(self, *args) -> SettingVisibilityPresetsModel:
        return self._setting_visibility_presets_model

    def getCuraFormulaFunctions(self, *args) -> "CuraFormulaFunctions":
        if self._cura_formula_functions is None:
            self._cura_formula_functions = CuraFormulaFunctions(self)
        return self._cura_formula_functions

    def getMachineErrorChecker(self, *args) -> MachineErrorChecker:
        return self._machine_error_checker

    def getMachineManager(self, *args) -> MachineManager:
        if self._machine_manager is None:
            self._machine_manager = MachineManager(self)
        return self._machine_manager

    def getExtruderManager(self, *args) -> ExtruderManager:
        if self._extruder_manager is None:
            self._extruder_manager = ExtruderManager()
        return self._extruder_manager

    def getVariantManager(self, *args) -> VariantManager:
        return self._variant_manager

    @pyqtSlot(result = QObject)
    def getMaterialManager(self, *args) -> "MaterialManager":
        return self._material_manager

    @pyqtSlot(result = QObject)
    def getQualityManager(self, *args) -> "QualityManager":
        return self._quality_manager

    def getObjectsModel(self, *args):
        if self._object_manager is None:
            self._object_manager = ObjectsModel.createObjectsModel()
        return self._object_manager

    @pyqtSlot(result = QObject)
    def getExtrudersModel(self, *args) -> "ExtrudersModel":
        if self._extruders_model is None:
            self._extruders_model = ExtrudersModel(self)
        return self._extruders_model

    @pyqtSlot(result = QObject)
    def getExtrudersModelWithOptional(self, *args) -> "ExtrudersModel":
        if self._extruders_model_with_optional is None:
            self._extruders_model_with_optional = ExtrudersModel(self)
            self._extruders_model_with_optional.setAddOptionalExtruder(True)
        return self._extruders_model_with_optional

    @pyqtSlot(result = QObject)
    def getMultiBuildPlateModel(self, *args) -> MultiBuildPlateModel:
        if self._multi_build_plate_model is None:
            self._multi_build_plate_model = MultiBuildPlateModel(self)
        return self._multi_build_plate_model

    @pyqtSlot(result = QObject)
    def getBuildPlateModel(self, *args) -> BuildPlateModel:
        if self._build_plate_model is None:
            self._build_plate_model = BuildPlateModel(self)
        return self._build_plate_model

    def getCuraSceneController(self, *args) -> CuraSceneController:
        if self._cura_scene_controller is None:
            self._cura_scene_controller = CuraSceneController.createCuraSceneController()
        return self._cura_scene_controller

    def getSettingInheritanceManager(self, *args) -> SettingInheritanceManager:
        if self._setting_inheritance_manager is None:
            self._setting_inheritance_manager = SettingInheritanceManager.createSettingInheritanceManager()
        return self._setting_inheritance_manager

    ##  Get the machine action manager
    #   We ignore any *args given to this, as we also register the machine manager as qml singleton.
    #   It wants to give this function an engine and script engine, but we don't care about that.
    def getMachineActionManager(self, *args):
        return self._machine_action_manager

    def getSimpleModeSettingsManager(self, *args):
        if self._simple_mode_settings_manager is None:
            self._simple_mode_settings_manager = SimpleModeSettingsManager()
        return self._simple_mode_settings_manager

    ##   Handle Qt events
    def event(self, event):
        if event.type() == QEvent.FileOpen:
            if self._plugins_loaded:
                self._openFile(event.file())
            else:
                self._open_file_queue.append(event.file())

        return super().event(event)

    def getAutoSave(self):
        return self._auto_save

    ##  Get print information (duration / material used)
    def getPrintInformation(self):
        return self._print_information

    def getQualityProfilesDropDownMenuModel(self, *args, **kwargs):
        if self._quality_profile_drop_down_menu_model is None:
            self._quality_profile_drop_down_menu_model = QualityProfilesDropDownMenuModel(self)
        return self._quality_profile_drop_down_menu_model

    def getCustomQualityProfilesDropDownMenuModel(self, *args, **kwargs):
        if self._custom_quality_profile_drop_down_menu_model is None:
            self._custom_quality_profile_drop_down_menu_model = CustomQualityProfilesDropDownMenuModel(self)
        return self._custom_quality_profile_drop_down_menu_model

    def getCuraAPI(self, *args, **kwargs) -> "CuraAPI":
        return self._cura_API

    ##  Registers objects for the QML engine to use.
    #
    #   \param engine The QML engine.
    def registerObjects(self, engine):
        super().registerObjects(engine)

        # global contexts
        engine.rootContext().setContextProperty("Printer", self)
        engine.rootContext().setContextProperty("CuraApplication", self)
        engine.rootContext().setContextProperty("PrintInformation", self._print_information)
        engine.rootContext().setContextProperty("CuraActions", self._cura_actions)
<<<<<<< HEAD
        engine.rootContext().setContextProperty("CuraSDKVersion", CuraConstants.CuraSDKVersion)
=======
        engine.rootContext().setContextProperty("CuraSDKVersion", ApplicationMetadata.CuraSDKVersion)
>>>>>>> 980953b0

        qmlRegisterUncreatableType(CuraApplication, "Cura", 1, 0, "ResourceTypes", "Just an Enum type")

        qmlRegisterSingletonType(CuraSceneController, "Cura", 1, 0, "SceneController", self.getCuraSceneController)
        qmlRegisterSingletonType(ExtruderManager, "Cura", 1, 0, "ExtruderManager", self.getExtruderManager)
        qmlRegisterSingletonType(MachineManager, "Cura", 1, 0, "MachineManager", self.getMachineManager)
        qmlRegisterSingletonType(SettingInheritanceManager, "Cura", 1, 0, "SettingInheritanceManager", self.getSettingInheritanceManager)
        qmlRegisterSingletonType(SimpleModeSettingsManager, "Cura", 1, 0, "SimpleModeSettingsManager", self.getSimpleModeSettingsManager)
        qmlRegisterSingletonType(MachineActionManager.MachineActionManager, "Cura", 1, 0, "MachineActionManager", self.getMachineActionManager)

        qmlRegisterType(NetworkMJPGImage, "Cura", 1, 0, "NetworkMJPGImage")

        qmlRegisterSingletonType(ObjectsModel, "Cura", 1, 0, "ObjectsModel", self.getObjectsModel)
        qmlRegisterType(BuildPlateModel, "Cura", 1, 0, "BuildPlateModel")
        qmlRegisterType(MultiBuildPlateModel, "Cura", 1, 0, "MultiBuildPlateModel")
        qmlRegisterType(InstanceContainer, "Cura", 1, 0, "InstanceContainer")
        qmlRegisterType(ExtrudersModel, "Cura", 1, 0, "ExtrudersModel")
        qmlRegisterType(GlobalStacksModel, "Cura", 1, 0, "GlobalStacksModel")

        qmlRegisterType(FavoriteMaterialsModel, "Cura", 1, 0, "FavoriteMaterialsModel")
        qmlRegisterType(GenericMaterialsModel, "Cura", 1, 0, "GenericMaterialsModel")
        qmlRegisterType(MaterialBrandsModel, "Cura", 1, 0, "MaterialBrandsModel")
        qmlRegisterType(QualityManagementModel, "Cura", 1, 0, "QualityManagementModel")
        qmlRegisterType(MachineManagementModel, "Cura", 1, 0, "MachineManagementModel")

        qmlRegisterSingletonType(QualityProfilesDropDownMenuModel, "Cura", 1, 0,
                                 "QualityProfilesDropDownMenuModel", self.getQualityProfilesDropDownMenuModel)
        qmlRegisterSingletonType(CustomQualityProfilesDropDownMenuModel, "Cura", 1, 0,
                                 "CustomQualityProfilesDropDownMenuModel", self.getCustomQualityProfilesDropDownMenuModel)
        qmlRegisterType(NozzleModel, "Cura", 1, 0, "NozzleModel")

        qmlRegisterType(MaterialSettingsVisibilityHandler, "Cura", 1, 0, "MaterialSettingsVisibilityHandler")
        qmlRegisterType(SettingVisibilityPresetsModel, "Cura", 1, 0, "SettingVisibilityPresetsModel")
        qmlRegisterType(QualitySettingsModel, "Cura", 1, 0, "QualitySettingsModel")
        qmlRegisterType(MachineNameValidator, "Cura", 1, 0, "MachineNameValidator")
        qmlRegisterType(UserChangesModel, "Cura", 1, 0, "UserChangesModel")
        qmlRegisterSingletonType(ContainerManager, "Cura", 1, 0, "ContainerManager", ContainerManager.getInstance)
        qmlRegisterType(SidebarCustomMenuItemsModel, "Cura", 1, 0, "SidebarCustomMenuItemsModel")

        qmlRegisterType(PrinterOutputDevice, "Cura", 1, 0, "PrinterOutputDevice")

        from cura.API import CuraAPI
        qmlRegisterSingletonType(CuraAPI, "Cura", 1, 1, "API", self.getCuraAPI)

        # As of Qt5.7, it is necessary to get rid of any ".." in the path for the singleton to work.
        actions_url = QUrl.fromLocalFile(os.path.abspath(Resources.getPath(CuraApplication.ResourceTypes.QmlFiles, "Actions.qml")))
        qmlRegisterSingletonType(actions_url, "Cura", 1, 0, "Actions")

        for path in Resources.getAllResourcesOfType(CuraApplication.ResourceTypes.QmlFiles):
            type_name = os.path.splitext(os.path.basename(path))[0]
            if type_name in ("Cura", "Actions"):
                continue

            # Ignore anything that is not a QML file.
            if not path.endswith(".qml"):
                continue

            qmlRegisterType(QUrl.fromLocalFile(path), "Cura", 1, 0, type_name)

    def onSelectionChanged(self):
        if Selection.hasSelection():
            if self.getController().getActiveTool():
                # If the tool has been disabled by the new selection
                if not self.getController().getActiveTool().getEnabled():
                    # Default
                    self.getController().setActiveTool("TranslateTool")
            else:
                if self._previous_active_tool:
                    self.getController().setActiveTool(self._previous_active_tool)
                    if not self.getController().getActiveTool().getEnabled():
                        self.getController().setActiveTool("TranslateTool")
                    self._previous_active_tool = None
                else:
                    # Default
                    self.getController().setActiveTool("TranslateTool")

            if self.getPreferences().getValue("view/center_on_select"):
                self._center_after_select = True
        else:
            if self.getController().getActiveTool():
                self._previous_active_tool = self.getController().getActiveTool().getPluginId()
                self.getController().setActiveTool(None)

    def _onToolOperationStopped(self, event):
        if self._center_after_select and Selection.getSelectedObject(0) is not None:
            self._center_after_select = False
            self._camera_animation.setStart(self.getController().getTool("CameraTool").getOrigin())
            self._camera_animation.setTarget(Selection.getSelectedObject(0).getWorldPosition())
            self._camera_animation.start()

    requestAddPrinter = pyqtSignal()
    activityChanged = pyqtSignal()
    sceneBoundingBoxChanged = pyqtSignal()

    @pyqtProperty(bool, notify = activityChanged)
    def platformActivity(self):
        return self._platform_activity

    @pyqtProperty(str, notify = sceneBoundingBoxChanged)
    def getSceneBoundingBoxString(self):
        return self._i18n_catalog.i18nc("@info 'width', 'depth' and 'height' are variable names that must NOT be translated; just translate the format of ##x##x## mm.", "%(width).1f x %(depth).1f x %(height).1f mm") % {'width' : self._scene_bounding_box.width.item(), 'depth': self._scene_bounding_box.depth.item(), 'height' : self._scene_bounding_box.height.item()}

    def updatePlatformActivityDelayed(self, node = None):
        if node is not None and (node.getMeshData() is not None or node.callDecoration("getLayerData")):
            self._update_platform_activity_timer.start()

    ##  Update scene bounding box for current build plate
    def updatePlatformActivity(self, node = None):
        count = 0
        scene_bounding_box = None
        is_block_slicing_node = False
        active_build_plate = self.getMultiBuildPlateModel().activeBuildPlate

        print_information = self.getPrintInformation()
        for node in DepthFirstIterator(self.getController().getScene().getRoot()):
            if (
                not issubclass(type(node), CuraSceneNode) or
                (not node.getMeshData() and not node.callDecoration("getLayerData")) or
                (node.callDecoration("getBuildPlateNumber") != active_build_plate)):

                continue
            if node.callDecoration("isBlockSlicing"):
                is_block_slicing_node = True

            count += 1

            # After clicking the Undo button, if the build plate empty the project name needs to be set
            if print_information.baseName == '':
                print_information.setBaseName(node.getName())

            if not scene_bounding_box:
                scene_bounding_box = node.getBoundingBox()
            else:
                other_bb = node.getBoundingBox()
                if other_bb is not None:
                    scene_bounding_box = scene_bounding_box + node.getBoundingBox()


        if print_information:
            print_information.setPreSliced(is_block_slicing_node)

        if not scene_bounding_box:
            scene_bounding_box = AxisAlignedBox.Null

        if repr(self._scene_bounding_box) != repr(scene_bounding_box):
            self._scene_bounding_box = scene_bounding_box
            self.sceneBoundingBoxChanged.emit()

        self._platform_activity = True if count > 0 else False
        self.activityChanged.emit()

    # Remove all selected objects from the scene.
    @pyqtSlot()
    @deprecated("Moved to CuraActions", "2.6")
    def deleteSelection(self):
        if not self.getController().getToolsEnabled():
            return
        removed_group_nodes = []
        op = GroupedOperation()
        nodes = Selection.getAllSelectedObjects()
        for node in nodes:
            op.addOperation(RemoveSceneNodeOperation(node))
            group_node = node.getParent()
            if group_node and group_node.callDecoration("isGroup") and group_node not in removed_group_nodes:
                remaining_nodes_in_group = list(set(group_node.getChildren()) - set(nodes))
                if len(remaining_nodes_in_group) == 1:
                    removed_group_nodes.append(group_node)
                    op.addOperation(SetParentOperation(remaining_nodes_in_group[0], group_node.getParent()))
                    op.addOperation(RemoveSceneNodeOperation(group_node))
        op.push()

    ##  Remove an object from the scene.
    #   Note that this only removes an object if it is selected.
    @pyqtSlot("quint64")
    @deprecated("Use deleteSelection instead", "2.6")
    def deleteObject(self, object_id):
        if not self.getController().getToolsEnabled():
            return

        node = self.getController().getScene().findObject(object_id)

        if not node and object_id != 0:  # Workaround for tool handles overlapping the selected object
            node = Selection.getSelectedObject(0)

        if node:
            op = GroupedOperation()
            op.addOperation(RemoveSceneNodeOperation(node))

            group_node = node.getParent()
            if group_node:
                # Note that at this point the node has not yet been deleted
                if len(group_node.getChildren()) <= 2 and group_node.callDecoration("isGroup"):
                    op.addOperation(SetParentOperation(group_node.getChildren()[0], group_node.getParent()))
                    op.addOperation(RemoveSceneNodeOperation(group_node))

            op.push()

    ##  Create a number of copies of existing object.
    #   \param object_id
    #   \param count number of copies
    #   \param min_offset minimum offset to other objects.
    @pyqtSlot("quint64", int)
    @deprecated("Use CuraActions::multiplySelection", "2.6")
    def multiplyObject(self, object_id, count, min_offset = 8):
        node = self.getController().getScene().findObject(object_id)
        if not node:
            node = Selection.getSelectedObject(0)

        while node.getParent() and node.getParent().callDecoration("isGroup"):
            node = node.getParent()

        job = MultiplyObjectsJob([node], count, min_offset)
        job.start()
        return

    ##  Center object on platform.
    @pyqtSlot("quint64")
    @deprecated("Use CuraActions::centerSelection", "2.6")
    def centerObject(self, object_id):
        node = self.getController().getScene().findObject(object_id)
        if not node and object_id != 0:  # Workaround for tool handles overlapping the selected object
            node = Selection.getSelectedObject(0)

        if not node:
            return

        if node.getParent() and node.getParent().callDecoration("isGroup"):
            node = node.getParent()

        if node:
            op = SetTransformOperation(node, Vector())
            op.push()

    ##  Select all nodes containing mesh data in the scene.
    @pyqtSlot()
    def selectAll(self):
        if not self.getController().getToolsEnabled():
            return

        Selection.clear()
        for node in DepthFirstIterator(self.getController().getScene().getRoot()):
            if not isinstance(node, SceneNode):
                continue
            if not node.getMeshData() and not node.callDecoration("isGroup"):
                continue  # Node that doesnt have a mesh and is not a group.
            if node.getParent() and node.getParent().callDecoration("isGroup") or node.getParent().callDecoration("isSliceable"):
                continue  # Grouped nodes don't need resetting as their parent (the group) is resetted)
            if not node.isSelectable():
                continue  # i.e. node with layer data
            if not node.callDecoration("isSliceable") and not node.callDecoration("isGroup"):
                continue  # i.e. node with layer data

            Selection.add(node)

    ## Reset all translation on nodes with mesh data.
    @pyqtSlot()
    def resetAllTranslation(self):
        Logger.log("i", "Resetting all scene translations")
        nodes = []
        for node in DepthFirstIterator(self.getController().getScene().getRoot()):
            if not isinstance(node, SceneNode):
                continue
            if not node.getMeshData() and not node.callDecoration("isGroup"):
                continue  # Node that doesnt have a mesh and is not a group.
            if node.getParent() and node.getParent().callDecoration("isGroup"):
                continue  # Grouped nodes don't need resetting as their parent (the group) is resetted)
            if not node.isSelectable():
                continue  # i.e. node with layer data
            nodes.append(node)

        if nodes:
            op = GroupedOperation()
            for node in nodes:
                # Ensure that the object is above the build platform
                node.removeDecorator(ZOffsetDecorator.ZOffsetDecorator)
                if node.getBoundingBox():
                    center_y = node.getWorldPosition().y - node.getBoundingBox().bottom
                else:
                    center_y = 0
                op.addOperation(SetTransformOperation(node, Vector(0, center_y, 0)))
            op.push()

    ## Reset all transformations on nodes with mesh data.
    @pyqtSlot()
    def resetAll(self):
        Logger.log("i", "Resetting all scene transformations")
        nodes = []
        for node in DepthFirstIterator(self.getController().getScene().getRoot()):
            if not isinstance(node, SceneNode):
                continue
            if not node.getMeshData() and not node.callDecoration("isGroup"):
                continue  # Node that doesnt have a mesh and is not a group.
            if node.getParent() and node.getParent().callDecoration("isGroup"):
                continue  # Grouped nodes don't need resetting as their parent (the group) is resetted)
            if not node.callDecoration("isSliceable") and not node.callDecoration("isGroup"):
                continue  # i.e. node with layer data
            nodes.append(node)

        if nodes:
            op = GroupedOperation()
            for node in nodes:
                # Ensure that the object is above the build platform
                node.removeDecorator(ZOffsetDecorator.ZOffsetDecorator)
                if node.getBoundingBox():
                    center_y = node.getWorldPosition().y - node.getBoundingBox().bottom
                else:
                    center_y = 0
                op.addOperation(SetTransformOperation(node, Vector(0, center_y, 0), Quaternion(), Vector(1, 1, 1)))
            op.push()

    ##  Arrange all objects.
    @pyqtSlot()
    def arrangeObjectsToAllBuildPlates(self):
        nodes = []
        for node in DepthFirstIterator(self.getController().getScene().getRoot()):
            if not isinstance(node, SceneNode):
                continue
            if not node.getMeshData() and not node.callDecoration("isGroup"):
                continue  # Node that doesnt have a mesh and is not a group.
            if node.getParent() and node.getParent().callDecoration("isGroup"):
                continue  # Grouped nodes don't need resetting as their parent (the group) is resetted)
            if not node.callDecoration("isSliceable") and not node.callDecoration("isGroup"):
                continue  # i.e. node with layer data
            # Skip nodes that are too big
            if node.getBoundingBox().width < self._volume.getBoundingBox().width or node.getBoundingBox().depth < self._volume.getBoundingBox().depth:
                nodes.append(node)
        job = ArrangeObjectsAllBuildPlatesJob(nodes)
        job.start()
        self.getCuraSceneController().setActiveBuildPlate(0)  # Select first build plate

    # Single build plate
    @pyqtSlot()
    def arrangeAll(self):
        nodes = []
        active_build_plate = self.getMultiBuildPlateModel().activeBuildPlate
        for node in DepthFirstIterator(self.getController().getScene().getRoot()):
            if not isinstance(node, SceneNode):
                continue
            if not node.getMeshData() and not node.callDecoration("isGroup"):
                continue  # Node that doesnt have a mesh and is not a group.
            if node.getParent() and node.getParent().callDecoration("isGroup"):
                continue  # Grouped nodes don't need resetting as their parent (the group) is resetted)
            if not node.isSelectable():
                continue  # i.e. node with layer data
            if not node.callDecoration("isSliceable") and not node.callDecoration("isGroup"):
                continue  # i.e. node with layer data
            if node.callDecoration("getBuildPlateNumber") == active_build_plate:
                # Skip nodes that are too big
                if node.getBoundingBox().width < self._volume.getBoundingBox().width or node.getBoundingBox().depth < self._volume.getBoundingBox().depth:
                    nodes.append(node)
        self.arrange(nodes, fixed_nodes = [])

    ##  Arrange a set of nodes given a set of fixed nodes
    #   \param nodes nodes that we have to place
    #   \param fixed_nodes nodes that are placed in the arranger before finding spots for nodes
    def arrange(self, nodes, fixed_nodes):
        min_offset = self.getBuildVolume().getEdgeDisallowedSize() + 2  # Allow for some rounding errors
        job = ArrangeObjectsJob(nodes, fixed_nodes, min_offset = max(min_offset, 8))
        job.start()

    ##  Reload all mesh data on the screen from file.
    @pyqtSlot()
    def reloadAll(self):
        Logger.log("i", "Reloading all loaded mesh data.")
        nodes = []
        has_merged_nodes = False
        for node in DepthFirstIterator(self.getController().getScene().getRoot()):
            if not isinstance(node, CuraSceneNode) or not node.getMeshData() :
                if node.getName() == "MergedMesh":
                    has_merged_nodes = True
                continue

            nodes.append(node)

        if not nodes:
            return

        for node in nodes:
            file_name = node.getMeshData().getFileName()
            if file_name:
                job = ReadMeshJob(file_name)
                job._node = node
                job.finished.connect(self._reloadMeshFinished)
                if has_merged_nodes:
                    job.finished.connect(self.updateOriginOfMergedMeshes)

                job.start()
            else:
                Logger.log("w", "Unable to reload data because we don't have a filename.")


    ##  Get logging data of the backend engine
    #   \returns \type{string} Logging data
    @pyqtSlot(result = str)
    def getEngineLog(self):
        log = ""

        for entry in self.getBackend().getLog():
            log += entry.decode()

        return log

    @pyqtSlot("QStringList")
    def setExpandedCategories(self, categories):
        categories = list(set(categories))
        categories.sort()
        joined = ";".join(categories)
        if joined != self.getPreferences().getValue("cura/categories_expanded"):
            self.getPreferences().setValue("cura/categories_expanded", joined)
            self.expandedCategoriesChanged.emit()

    expandedCategoriesChanged = pyqtSignal()

    @pyqtProperty("QStringList", notify = expandedCategoriesChanged)
    def expandedCategories(self):
        return self.getPreferences().getValue("cura/categories_expanded").split(";")

    @pyqtSlot()
    def mergeSelected(self):
        self.groupSelected()
        try:
            group_node = Selection.getAllSelectedObjects()[0]
        except Exception as e:
            Logger.log("e", "mergeSelected: Exception: %s", e)
            return

        meshes = [node.getMeshData() for node in group_node.getAllChildren() if node.getMeshData()]

        # Compute the center of the objects
        object_centers = []
        # Forget about the translation that the original objects have
        zero_translation = Matrix(data=numpy.zeros(3))
        for mesh, node in zip(meshes, group_node.getChildren()):
            transformation = node.getLocalTransformation()
            transformation.setTranslation(zero_translation)
            transformed_mesh = mesh.getTransformed(transformation)
            center = transformed_mesh.getCenterPosition()
            if center is not None:
                object_centers.append(center)

        if object_centers and len(object_centers) > 0:
            middle_x = sum([v.x for v in object_centers]) / len(object_centers)
            middle_y = sum([v.y for v in object_centers]) / len(object_centers)
            middle_z = sum([v.z for v in object_centers]) / len(object_centers)
            offset = Vector(middle_x, middle_y, middle_z)
        else:
            offset = Vector(0, 0, 0)

        # Move each node to the same position.
        for mesh, node in zip(meshes, group_node.getChildren()):
            transformation = node.getLocalTransformation()
            transformation.setTranslation(zero_translation)
            transformed_mesh = mesh.getTransformed(transformation)

            # Align the object around its zero position
            # and also apply the offset to center it inside the group.
            node.setPosition(-transformed_mesh.getZeroPosition() - offset)

        # Use the previously found center of the group bounding box as the new location of the group
        group_node.setPosition(group_node.getBoundingBox().center)
        group_node.setName("MergedMesh")  # add a specific name to distinguish this node


    ##  Updates origin position of all merged meshes
    #   \param jobNode \type{Job} empty object which passed which is required by JobQueue
    def updateOriginOfMergedMeshes(self, jobNode):
        group_nodes = []
        for node in DepthFirstIterator(self.getController().getScene().getRoot()):
            if isinstance(node, CuraSceneNode) and node.getName() == "MergedMesh":

                #checking by name might be not enough, the merged mesh should has "GroupDecorator" decorator
                for decorator in node.getDecorators():
                    if isinstance(decorator, GroupDecorator):
                        group_nodes.append(node)
                        break

        for group_node in group_nodes:
            meshes = [node.getMeshData() for node in group_node.getAllChildren() if node.getMeshData()]

            # Compute the center of the objects
            object_centers = []
            # Forget about the translation that the original objects have
            zero_translation = Matrix(data=numpy.zeros(3))
            for mesh, node in zip(meshes, group_node.getChildren()):
                transformation = node.getLocalTransformation()
                transformation.setTranslation(zero_translation)
                transformed_mesh = mesh.getTransformed(transformation)
                center = transformed_mesh.getCenterPosition()
                if center is not None:
                    object_centers.append(center)

            if object_centers and len(object_centers) > 0:
                middle_x = sum([v.x for v in object_centers]) / len(object_centers)
                middle_y = sum([v.y for v in object_centers]) / len(object_centers)
                middle_z = sum([v.z for v in object_centers]) / len(object_centers)
                offset = Vector(middle_x, middle_y, middle_z)
            else:
                offset = Vector(0, 0, 0)

            # Move each node to the same position.
            for mesh, node in zip(meshes, group_node.getChildren()):
                transformation = node.getLocalTransformation()
                transformation.setTranslation(zero_translation)
                transformed_mesh = mesh.getTransformed(transformation)

                # Align the object around its zero position
                # and also apply the offset to center it inside the group.
                node.setPosition(-transformed_mesh.getZeroPosition() - offset)

            # Use the previously found center of the group bounding box as the new location of the group
            group_node.setPosition(group_node.getBoundingBox().center)


    @pyqtSlot()
    def groupSelected(self):
        # Create a group-node
        group_node = CuraSceneNode()
        group_decorator = GroupDecorator()
        group_node.addDecorator(group_decorator)
        group_node.addDecorator(ConvexHullDecorator())
        group_node.addDecorator(BuildPlateDecorator(self.getMultiBuildPlateModel().activeBuildPlate))
        group_node.setParent(self.getController().getScene().getRoot())
        group_node.setSelectable(True)
        center = Selection.getSelectionCenter()
        group_node.setPosition(center)
        group_node.setCenterPosition(center)

        # Remove nodes that are directly parented to another selected node from the selection so they remain parented
        selected_nodes = Selection.getAllSelectedObjects().copy()
        for node in selected_nodes:
            if node.getParent() in selected_nodes and not node.getParent().callDecoration("isGroup"):
                Selection.remove(node)

        # Move selected nodes into the group-node
        Selection.applyOperation(SetParentOperation, group_node)

        # Deselect individual nodes and select the group-node instead
        for node in group_node.getChildren():
            Selection.remove(node)
        Selection.add(group_node)

    @pyqtSlot()
    def ungroupSelected(self):
        selected_objects = Selection.getAllSelectedObjects().copy()
        for node in selected_objects:
            if node.callDecoration("isGroup"):
                op = GroupedOperation()

                group_parent = node.getParent()
                children = node.getChildren().copy()
                for child in children:
                    # Ungroup only 1 level deep
                    if child.getParent() != node:
                        continue

                    # Set the parent of the children to the parent of the group-node
                    op.addOperation(SetParentOperation(child, group_parent))

                    # Add all individual nodes to the selection
                    Selection.add(child)

                op.push()
                # Note: The group removes itself from the scene once all its children have left it,
                # see GroupDecorator._onChildrenChanged

    def _createSplashScreen(self):
        if self._is_headless:
            return None
        return CuraSplashScreen.CuraSplashScreen()

    def _onActiveMachineChanged(self):
        pass

    fileLoaded = pyqtSignal(str)
    fileCompleted = pyqtSignal(str)

    def _reloadMeshFinished(self, job):
        # TODO; This needs to be fixed properly. We now make the assumption that we only load a single mesh!
        job_result = job.getResult()
        if len(job_result) == 0:
            Logger.log("e", "Reloading the mesh failed.")
            return
        mesh_data = job_result[0].getMeshData()
        if not mesh_data:
            Logger.log("w", "Could not find a mesh in reloaded node.")
            return
        job._node.setMeshData(mesh_data)

    def _openFile(self, filename):
        self.readLocalFile(QUrl.fromLocalFile(filename))

    def _addProfileReader(self, profile_reader):
        # TODO: Add the profile reader to the list of plug-ins that can be used when importing profiles.
        pass

    def _addProfileWriter(self, profile_writer):
        pass

    @pyqtSlot("QSize")
    def setMinimumWindowSize(self, size):
        main_window = self.getMainWindow()
        if main_window:
            main_window.setMinimumSize(size)

    def getBuildVolume(self):
        return self._volume

    additionalComponentsChanged = pyqtSignal(str, arguments = ["areaId"])

    @pyqtProperty("QVariantMap", notify = additionalComponentsChanged)
    def additionalComponents(self):
        return self._additional_components

    ##  Add a component to a list of components to be reparented to another area in the GUI.
    #   The actual reparenting is done by the area itself.
    #   \param area_id \type{str} Identifying name of the area to which the component should be reparented
    #   \param component \type{QQuickComponent} The component that should be reparented
    @pyqtSlot(str, "QVariant")
    def addAdditionalComponent(self, area_id, component):
        if area_id not in self._additional_components:
            self._additional_components[area_id] = []
        self._additional_components[area_id].append(component)

        self.additionalComponentsChanged.emit(area_id)

    @pyqtSlot(str)
    def log(self, msg):
        Logger.log("d", msg)

    openProjectFile = pyqtSignal(QUrl, arguments = ["project_file"])  # Emitted when a project file is about to open.

    @pyqtSlot(QUrl, bool)
    def readLocalFile(self, file, skip_project_file_check = False):
        if not file.isValid():
            return

        scene = self.getController().getScene()

        for node in DepthFirstIterator(scene.getRoot()):
            if node.callDecoration("isBlockSlicing"):
                self.deleteAll()
                break

        if not skip_project_file_check and self.checkIsValidProjectFile(file):
            self.callLater(self.openProjectFile.emit, file)
            return

        if self.getPreferences().getValue("cura/select_models_on_load"):
            Selection.clear()

        f = file.toLocalFile()
        extension = os.path.splitext(f)[1]
        extension = extension.lower()
        filename = os.path.basename(f)
        if len(self._currently_loading_files) > 0:
            # If a non-slicable file is already being loaded, we prevent loading of any further non-slicable files
            if extension in self._non_sliceable_extensions:
                message = Message(
                    self._i18n_catalog.i18nc("@info:status",
                                       "Only one G-code file can be loaded at a time. Skipped importing {0}",
                                       filename), title = self._i18n_catalog.i18nc("@info:title", "Warning"))
                message.show()
                return
            # If file being loaded is non-slicable file, then prevent loading of any other files
            extension = os.path.splitext(self._currently_loading_files[0])[1]
            extension = extension.lower()
            if extension in self._non_sliceable_extensions:
                message = Message(
                    self._i18n_catalog.i18nc("@info:status",
                                       "Can't open any other file if G-code is loading. Skipped importing {0}",
                                       filename), title = self._i18n_catalog.i18nc("@info:title", "Error"))
                message.show()
                return

        self._currently_loading_files.append(f)
        if extension in self._non_sliceable_extensions:
            self.deleteAll(only_selectable = False)

        job = ReadMeshJob(f)
        job.finished.connect(self._readMeshFinished)
        job.start()

    def _readMeshFinished(self, job):
        global_container_stack = self.getGlobalContainerStack()
        if not global_container_stack:
            Logger.log("w", "Can't load meshes before a printer is added.")
            return

        nodes = job.getResult()
        file_name = job.getFileName()
        file_name_lower = file_name.lower()
        file_extension = file_name_lower.split(".")[-1]
        self._currently_loading_files.remove(file_name)

        self.fileLoaded.emit(file_name)
        target_build_plate = self.getMultiBuildPlateModel().activeBuildPlate

        root = self.getController().getScene().getRoot()
        fixed_nodes = []
        for node_ in DepthFirstIterator(root):
            if node_.callDecoration("isSliceable") and node_.callDecoration("getBuildPlateNumber") == target_build_plate:
                fixed_nodes.append(node_)
        machine_width = global_container_stack.getProperty("machine_width", "value")
        machine_depth = global_container_stack.getProperty("machine_depth", "value")
        arranger = Arrange.create(x = machine_width, y = machine_depth, fixed_nodes = fixed_nodes)
        min_offset = 8
        default_extruder_position = self.getMachineManager().defaultExtruderPosition
        default_extruder_id = self._global_container_stack.extruders[default_extruder_position].getId()

        select_models_on_load = self.getPreferences().getValue("cura/select_models_on_load")

        for original_node in nodes:

            # Create a CuraSceneNode just if the original node is not that type
            if isinstance(original_node, CuraSceneNode):
                node = original_node
            else:
                node = CuraSceneNode()
                node.setMeshData(original_node.getMeshData())

                #Setting meshdata does not apply scaling.
                if(original_node.getScale() != Vector(1.0, 1.0, 1.0)):
                    node.scale(original_node.getScale())

            node.setSelectable(True)
            node.setName(os.path.basename(file_name))
            self.getBuildVolume().checkBoundsAndUpdate(node)

            is_non_sliceable = "." + file_extension in self._non_sliceable_extensions

            if is_non_sliceable:
                # Need to switch first to the preview stage and then to layer view
                self.callLater(lambda: (self.getController().setActiveStage("PreviewStage"),
                                        self.getController().setActiveView("SimulationView")))

                block_slicing_decorator = BlockSlicingDecorator()
                node.addDecorator(block_slicing_decorator)
            else:
                sliceable_decorator = SliceableObjectDecorator()
                node.addDecorator(sliceable_decorator)

            scene = self.getController().getScene()

            # If there is no convex hull for the node, start calculating it and continue.
            if not node.getDecorator(ConvexHullDecorator):
                node.addDecorator(ConvexHullDecorator())
            for child in node.getAllChildren():
                if not child.getDecorator(ConvexHullDecorator):
                    child.addDecorator(ConvexHullDecorator())

            if file_extension != "3mf":
                if node.callDecoration("isSliceable"):
                    # Only check position if it's not already blatantly obvious that it won't fit.
                    if node.getBoundingBox() is None or self._volume.getBoundingBox() is None or node.getBoundingBox().width < self._volume.getBoundingBox().width or node.getBoundingBox().depth < self._volume.getBoundingBox().depth:
                        # Find node location
                        offset_shape_arr, hull_shape_arr = ShapeArray.fromNode(node, min_offset = min_offset)

                        # If a model is to small then it will not contain any points
                        if offset_shape_arr is None and hull_shape_arr is None:
                            Message(self._i18n_catalog.i18nc("@info:status", "The selected model was too small to load."),
                                    title=self._i18n_catalog.i18nc("@info:title", "Warning")).show()
                            return

                        # Step is for skipping tests to make it a lot faster. it also makes the outcome somewhat rougher
                        arranger.findNodePlacement(node, offset_shape_arr, hull_shape_arr, step = 10)

            # This node is deep copied from some other node which already has a BuildPlateDecorator, but the deepcopy
            # of BuildPlateDecorator produces one that's associated with build plate -1. So, here we need to check if
            # the BuildPlateDecorator exists or not and always set the correct build plate number.
            build_plate_decorator = node.getDecorator(BuildPlateDecorator)
            if build_plate_decorator is None:
                build_plate_decorator = BuildPlateDecorator(target_build_plate)
                node.addDecorator(build_plate_decorator)
            build_plate_decorator.setBuildPlateNumber(target_build_plate)

            op = AddSceneNodeOperation(node, scene.getRoot())
            op.push()

            node.callDecoration("setActiveExtruder", default_extruder_id)
            scene.sceneChanged.emit(node)

            if select_models_on_load:
                Selection.add(node)

        self.fileCompleted.emit(file_name)

    def addNonSliceableExtension(self, extension):
        self._non_sliceable_extensions.append(extension)

    @pyqtSlot(str, result=bool)
    def checkIsValidProjectFile(self, file_url):
        """
        Checks if the given file URL is a valid project file.
        """
        file_path = QUrl(file_url).toLocalFile()
        workspace_reader = self.getWorkspaceFileHandler().getReaderForFile(file_path)
        if workspace_reader is None:
            return False  # non-project files won't get a reader
        try:
            result = workspace_reader.preRead(file_path, show_dialog=False)
            return result == WorkspaceReader.PreReadResult.accepted
        except Exception as e:
            Logger.logException("e", "Could not check file %s", file_url)
            return False

    def _onContextMenuRequested(self, x: float, y: float) -> None:
        # Ensure we select the object if we request a context menu over an object without having a selection.
        if not Selection.hasSelection():
            node = self.getController().getScene().findObject(cast(SelectionPass, self.getRenderer().getRenderPass("selection")).getIdAtPosition(x, y))
            if node:
                parent = node.getParent()
                while(parent and parent.callDecoration("isGroup")):
                    node = parent
                    parent = node.getParent()

                Selection.add(node)

    @pyqtSlot()
    def showMoreInformationDialogForAnonymousDataCollection(self):
        try:
            slice_info = self._plugin_registry.getPluginObject("SliceInfoPlugin")
            slice_info.showMoreInfoDialog()
        except PluginNotFoundError:
            Logger.log("w", "Plugin SliceInfo was not found, so not able to show the info dialog.")

    def addSidebarCustomMenuItem(self, menu_item: dict) -> None:
        self._sidebar_custom_menu_items.append(menu_item)

    def getSidebarCustomMenuItems(self) -> list:
        return self._sidebar_custom_menu_items
<|MERGE_RESOLUTION|>--- conflicted
+++ resolved
@@ -117,11 +117,7 @@
 from cura.PrinterOutputDevice import PrinterOutputDevice
 from cura.PrinterOutput.NetworkMJPGImage import NetworkMJPGImage
 
-<<<<<<< HEAD
-from cura import CuraConstants
-=======
 from cura import ApplicationMetadata
->>>>>>> 980953b0
 
 from UM.FlameProfiler import pyqtSlot
 from UM.Decorators import override
@@ -171,19 +167,11 @@
 
     def __init__(self, *args, **kwargs):
         super().__init__(name = "cura",
-<<<<<<< HEAD
-                         app_display_name = CuraConstants.CuraAppDisplayName,
-                         version = CuraConstants.CuraVersion,
-                         api_version = CuraConstants.CuraSDKVersion,
-                         buildtype = CuraConstants.CuraBuildType,
-                         is_debug_mode = CuraConstants.CuraDebugMode,
-=======
                          app_display_name = ApplicationMetadata.CuraAppDisplayName,
                          version = ApplicationMetadata.CuraVersion,
                          api_version = ApplicationMetadata.CuraSDKVersion,
                          buildtype = ApplicationMetadata.CuraBuildType,
                          is_debug_mode = ApplicationMetadata.CuraDebugMode,
->>>>>>> 980953b0
                          tray_icon_name = "cura-icon-32.png",
                          **kwargs)
 
@@ -969,11 +957,7 @@
         engine.rootContext().setContextProperty("CuraApplication", self)
         engine.rootContext().setContextProperty("PrintInformation", self._print_information)
         engine.rootContext().setContextProperty("CuraActions", self._cura_actions)
-<<<<<<< HEAD
-        engine.rootContext().setContextProperty("CuraSDKVersion", CuraConstants.CuraSDKVersion)
-=======
         engine.rootContext().setContextProperty("CuraSDKVersion", ApplicationMetadata.CuraSDKVersion)
->>>>>>> 980953b0
 
         qmlRegisterUncreatableType(CuraApplication, "Cura", 1, 0, "ResourceTypes", "Just an Enum type")
 
