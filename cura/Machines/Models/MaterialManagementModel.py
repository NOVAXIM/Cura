--- conflicted
+++ resolved
@@ -141,7 +141,6 @@
                 new_container.getMetaData().update(new_metadata)
             new_containers.append(new_container)
 
-<<<<<<< HEAD
         # CURA-6863: Nodes in ContainerTree will be updated upon ContainerAdded signals, one at a time. It will use the
         # best fit material container at the time it sees one. For example, if you duplicate and get generic_pva #2,
         # if the node update function sees the containers in the following order:
@@ -157,10 +156,8 @@
         new_containers = sorted(new_containers, key = lambda x: x.getId(), reverse = True)
 
         # Optimization. Serving the same purpose as the postponeSignals() in removeMaterial()
-=======
         # postpone the signals emitted when duplicating materials. This is easier on the event loop; changes the
         # behavior to be like a transaction. Prevents concurrency issues.
->>>>>>> e15952b2
         with postponeSignals(container_registry.containerAdded, compress=CompressTechnique.CompressPerParameterValue):
             for container_to_add in new_containers:
                 container_to_add.setDirty(True)
