# Copyright (c) 2019 Ultimaker B.V.
# Cura is released under the terms of the LGPLv3 or higher.

from typing import Any, Optional, TYPE_CHECKING

from UM.Logger import Logger
from UM.Settings.ContainerRegistry import ContainerRegistry
from UM.Settings.Interfaces import ContainerInterface
from UM.Signal import Signal
from cura.Machines.ContainerNode import ContainerNode
from cura.Machines.QualityNode import QualityNode
import UM.FlameProfiler
if TYPE_CHECKING:
    from typing import Dict
    from cura.Machines.VariantNode import VariantNode

##  Represents a material in the container tree.
#
#   Its subcontainers are quality profiles.
class MaterialNode(ContainerNode):
    def __init__(self, container_id: str, variant: "VariantNode") -> None:
        super().__init__(container_id)
        self.variant = variant
        self.qualities = {}  # type: Dict[str, QualityNode] # Mapping container IDs to quality profiles.
        self.materialChanged = Signal()  # Triggered when the material is removed or its metadata is updated.

        container_registry = ContainerRegistry.getInstance()
        my_metadata = container_registry.findContainersMetadata(id = container_id)[0]
        self.base_file = my_metadata["base_file"]
        self.material_type = my_metadata["material"]
        self.guid = my_metadata["GUID"]
        self._loadAll()
        container_registry.containerRemoved.connect(self._onRemoved)
        container_registry.containerMetaDataChanged.connect(self._onMetadataChanged)

    ##  Finds the preferred quality for this printer with this material and this
    #   variant loaded.
    #
    #   If the preferred quality is not available, an arbitrary quality is
    #   returned. If there is a configuration mistake (like a typo in the
    #   preferred quality) this returns a random available quality. If there are
    #   no available qualities, this will return the empty quality node.
    #   \return The node for the preferred quality, or any arbitrary quality if
    #   there is no match.
    def preferredQuality(self) -> QualityNode:
        for quality_id, quality_node in self.qualities.items():
            if self.variant.machine.preferred_quality_type == quality_node.quality_type:
                return quality_node
        fallback = next(iter(self.qualities.values()))  # Should only happen with empty quality node.
        Logger.log("w", "Could not find preferred quality type {preferred_quality_type} for material {material_id} and variant {variant_id}, falling back to {fallback}.".format(
            preferred_quality_type = self.variant.machine.preferred_quality_type,
            material_id = self.container_id,
            variant_id = self.variant.container_id,
            fallback = fallback.container_id
        ))
        return fallback

    @UM.FlameProfiler.profile
    def _loadAll(self) -> None:
        container_registry = ContainerRegistry.getInstance()
        # Find all quality profiles that fit on this material.
        if not self.variant.machine.has_machine_quality:  # Need to find the global qualities.
            qualities = container_registry.findInstanceContainersMetadata(type = "quality",
                                                                          definition = "fdmprinter")
        elif not self.variant.machine.has_materials:
            qualities = container_registry.findInstanceContainersMetadata(type = "quality",
                                                                          definition = self.variant.machine.quality_definition)
        else:
            if self.variant.machine.has_variants:
                # Need to find the qualities that specify a material profile with the same material type.
                qualities = container_registry.findInstanceContainersMetadata(type = "quality",
                                                                              definition = self.variant.machine.quality_definition,
                                                                              variant = self.variant.variant_name,
                                                                              material = self.base_file)  # First try by exact material ID.
                # CURA-7070
                # The quality profiles only reference a material with the material_root_id. They will never state something
                # such as "generic_pla_ultimaker_s5_AA_0.4". So we search with the "base_file" which is the material_root_id.
            else:
<<<<<<< HEAD
                qualities = container_registry.findInstanceContainersMetadata(type = "quality", definition = self.variant.machine.quality_definition, material = self.container_id)
=======
                qualities = container_registry.findInstanceContainersMetadata(type = "quality",
                                                                              definition = self.variant.machine.quality_definition,
                                                                              material = self.base_file)
>>>>>>> 8218d62e
            if not qualities:
                my_material_type = self.material_type
                if self.variant.machine.has_variants:
                    qualities_any_material = container_registry.findInstanceContainersMetadata(type = "quality",
                                                                                               definition = self.variant.machine.quality_definition,
                                                                                               variant = self.variant.variant_name)
                else:
<<<<<<< HEAD
                    qualities_any_material = container_registry.findInstanceContainersMetadata(type = "quality", definition = self.variant.machine.quality_definition)
=======
                    qualities_any_material = container_registry.findInstanceContainersMetadata(type = "quality",
                                                                                               definition = self.variant.machine.quality_definition)
>>>>>>> 8218d62e
                for material_metadata in container_registry.findInstanceContainersMetadata(type = "material", material = my_material_type):
                    qualities.extend((quality for quality in qualities_any_material if quality.get("material") == material_metadata["base_file"]))

                if not qualities:  # No quality profiles found. Go by GUID then.
                    my_guid = self.guid
                    for material_metadata in container_registry.findInstanceContainersMetadata(type = "material", guid = my_guid):
                        qualities.extend((quality for quality in qualities_any_material if quality["material"] == material_metadata["base_file"]))

                if not qualities:
                    # There are still some machines that should use global profiles in the extruder, so do that now.
                    # These are mostly older machines that haven't received updates (so single extruder machines without specific qualities
                    # but that do have materials and profiles specific to that machine)
                    qualities.extend([quality for quality in qualities_any_material if quality.get("global_quality", "False") != "False"])

        for quality in qualities:
            quality_id = quality["id"]
            if quality_id not in self.qualities:
                self.qualities[quality_id] = QualityNode(quality_id, parent = self)
        if not self.qualities:
            self.qualities["empty_quality"] = QualityNode("empty_quality", parent = self)

    ##  Triggered when any container is removed, but only handles it when the
    #   container is removed that this node represents.
    #   \param container The container that was allegedly removed.
    def _onRemoved(self, container: ContainerInterface) -> None:
        if container.getId() == self.container_id:
            # Remove myself from my parent.
            if self.base_file in self.variant.materials:
                del self.variant.materials[self.base_file]
                if not self.variant.materials:
                    self.variant.materials["empty_material"] = MaterialNode("empty_material", variant = self.variant)
            self.materialChanged.emit(self)

    ##  Triggered when any metadata changed in any container, but only handles
    #   it when the metadata of this node is changed.
    #   \param container The container whose metadata changed.
    #   \param kwargs Key-word arguments provided when changing the metadata.
    #   These are ignored. As far as I know they are never provided to this
    #   call.
    def _onMetadataChanged(self, container: ContainerInterface, **kwargs: Any) -> None:
        if container.getId() != self.container_id:
            return

        new_metadata = container.getMetaData()
        old_base_file = self.base_file
        if new_metadata["base_file"] != old_base_file:
            self.base_file = new_metadata["base_file"]
            if old_base_file in self.variant.materials:  # Move in parent node.
                del self.variant.materials[old_base_file]
            self.variant.materials[self.base_file] = self

        old_material_type = self.material_type
        self.material_type = new_metadata["material"]
        old_guid = self.guid
        self.guid = new_metadata["GUID"]
        if self.base_file != old_base_file or self.material_type != old_material_type or self.guid != old_guid:  # List of quality profiles could've changed.
            self.qualities = {}
            self._loadAll()  # Re-load the quality profiles for this node.
        self.materialChanged.emit(self)<|MERGE_RESOLUTION|>--- conflicted
+++ resolved
@@ -76,13 +76,7 @@
                 # The quality profiles only reference a material with the material_root_id. They will never state something
                 # such as "generic_pla_ultimaker_s5_AA_0.4". So we search with the "base_file" which is the material_root_id.
             else:
-<<<<<<< HEAD
-                qualities = container_registry.findInstanceContainersMetadata(type = "quality", definition = self.variant.machine.quality_definition, material = self.container_id)
-=======
-                qualities = container_registry.findInstanceContainersMetadata(type = "quality",
-                                                                              definition = self.variant.machine.quality_definition,
-                                                                              material = self.base_file)
->>>>>>> 8218d62e
+                qualities = container_registry.findInstanceContainersMetadata(type = "quality", definition = self.variant.machine.quality_definition, material = self.base_file)
             if not qualities:
                 my_material_type = self.material_type
                 if self.variant.machine.has_variants:
@@ -90,12 +84,7 @@
                                                                                                definition = self.variant.machine.quality_definition,
                                                                                                variant = self.variant.variant_name)
                 else:
-<<<<<<< HEAD
                     qualities_any_material = container_registry.findInstanceContainersMetadata(type = "quality", definition = self.variant.machine.quality_definition)
-=======
-                    qualities_any_material = container_registry.findInstanceContainersMetadata(type = "quality",
-                                                                                               definition = self.variant.machine.quality_definition)
->>>>>>> 8218d62e
                 for material_metadata in container_registry.findInstanceContainersMetadata(type = "material", material = my_material_type):
                     qualities.extend((quality for quality in qualities_any_material if quality.get("material") == material_metadata["base_file"]))
 
