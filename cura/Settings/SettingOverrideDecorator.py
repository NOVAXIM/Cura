# Copyright (c) 2016 Ultimaker B.V.
# Cura is released under the terms of the LGPLv3 or higher.

import copy
import uuid

from UM.Scene.SceneNodeDecorator import SceneNodeDecorator
from UM.Signal import Signal, signalemitter
from UM.Settings.InstanceContainer import InstanceContainer
from UM.Settings.ContainerRegistry import ContainerRegistry
from UM.Logger import Logger

from UM.Application import Application

from cura.Settings.PerObjectContainerStack import PerObjectContainerStack
from cura.Settings.ExtruderManager import ExtruderManager

##  A decorator that adds a container stack to a Node. This stack should be queried for all settings regarding
#   the linked node. The Stack in question will refer to the global stack (so that settings that are not defined by
#   this stack still resolve.
@signalemitter
class SettingOverrideDecorator(SceneNodeDecorator):
    ##  Event indicating that the user selected a different extruder.
    activeExtruderChanged = Signal()

    ##  Non-printing meshes
    #
    #   If these settings are True for any mesh, the mesh does not need a convex hull,
    #   and is sent to the slicer regardless of whether it fits inside the build volume.
    #   Note that Support Mesh is not in here because it actually generates
    #   g-code in the volume of the mesh.
    _non_printing_mesh_settings = {"anti_overhang_mesh", "infill_mesh", "cutting_mesh"}
    _non_thumbnail_visible_settings = {"anti_overhang_mesh", "infill_mesh", "cutting_mesh", "support_mesh"}

    def __init__(self):
        super().__init__()
        self._stack = PerObjectContainerStack(container_id = "per_object_stack_" + str(id(self)))
        self._stack.setDirty(False)  # This stack does not need to be saved.
        user_container = InstanceContainer(container_id = self._generateUniqueName())
        user_container.setMetaDataEntry("type", "user")
        self._stack.userChanges = user_container
        self._extruder_stack = ExtruderManager.getInstance().getExtruderStack(0).getId()

        self._is_non_printing_mesh = False
        self._is_non_thumbnail_visible_mesh = False

        self._stack.propertyChanged.connect(self._onSettingChanged)

        Application.getInstance().getContainerRegistry().addContainer(self._stack)

        Application.getInstance().globalContainerStackChanged.connect(self._updateNextStack)
        self.activeExtruderChanged.connect(self._updateNextStack)
        self._updateNextStack()

    def _generateUniqueName(self):
        return "SettingOverrideInstanceContainer-%s" % uuid.uuid1()

    def __deepcopy__(self, memo):
        ## Create a fresh decorator object
        deep_copy = SettingOverrideDecorator()

        ## Copy the instance
        instance_container = copy.deepcopy(self._stack.getContainer(0), memo)

        # A unique name must be added, or replaceContainer will not replace it
        instance_container.setMetaDataEntry("id", self._generateUniqueName())

        ## Set the copied instance as the first (and only) instance container of the stack.
        deep_copy._stack.replaceContainer(0, instance_container)

        # Properly set the right extruder on the copy
        deep_copy.setActiveExtruder(self._extruder_stack)

        # use value from the stack because there can be a delay in signal triggering and "_is_non_printing_mesh"
        # has not been updated yet.
        deep_copy._is_non_printing_mesh = self._evaluateIsNonPrintingMesh()
        deep_copy._is_non_thumbnail_visible_mesh = self._evaluateIsNonThumbnailVisibleMesh()

        return deep_copy

    ##  Gets the currently active extruder to print this object with.
    #
    #   \return An extruder's container stack.
    def getActiveExtruder(self):
        return self._extruder_stack

    ##  Gets the signal that emits if the active extruder changed.
    #
    #   This can then be accessed via a decorator.
    def getActiveExtruderChangedSignal(self):
        return self.activeExtruderChanged

    ##  Gets the currently active extruders position
    #
    #   \return An extruder's position, or None if no position info is available.
    def getActiveExtruderPosition(self):
        containers = ContainerRegistry.getInstance().findContainers(id = self.getActiveExtruder())
        if containers:
            container_stack = containers[0]
            return container_stack.getMetaDataEntry("position", default=None)

    def isNonPrintingMesh(self):
        return self._is_non_printing_mesh

    def _evaluateIsNonPrintingMesh(self):
        return any(bool(self._stack.getProperty(setting, "value")) for setting in self._non_printing_mesh_settings)

    def isNonThumbnailVisibleMesh(self):
        return self._is_non_thumbnail_visible_mesh

    def _evaluateIsNonThumbnailVisibleMesh(self):
        return any(bool(self._stack.getProperty(setting, "value")) for setting in self._non_thumbnail_visible_settings)

    def _onSettingChanged(self, setting_key, property_name): # Reminder: 'property' is a built-in function
        # We're only interested in a few settings and only if it's value changed.
        if property_name == "value":
<<<<<<< HEAD
            if setting_key in self._non_printing_mesh_settings or setting_key in self._non_thumbnail_visible_settings:
                # Trigger slice/need slicing if the value has changed.
                new_is_non_printing_mesh = self._evaluateIsNonPrintingMesh()
                self._is_non_thumbnail_visible_mesh = self._evaluateIsNonThumbnailVisibleMesh()

                if self._is_non_printing_mesh != new_is_non_printing_mesh:
                    self._is_non_printing_mesh = new_is_non_printing_mesh
               
=======
            # Trigger slice/need slicing if the value has changed.
            self._is_non_printing_mesh = self._evaluateIsNonPrintingMesh()
            self._is_non_thumbnail_visible_mesh = self._evaluateIsNonThumbnailVisibleMesh()
            # Only calculate the bounding box of the mesh if it's an actual mesh (and not a helper)
            self._node.setCalculateBoundingBox(not self._is_non_printing_mesh)
>>>>>>> fb33497f
            Application.getInstance().getBackend().needsSlicing()
            Application.getInstance().getBackend().tickle()

    ##  Makes sure that the stack upon which the container stack is placed is
    #   kept up to date.
    def _updateNextStack(self):
        if self._extruder_stack:
            extruder_stack = ContainerRegistry.getInstance().findContainerStacks(id = self._extruder_stack)
            if extruder_stack:
                if self._stack.getNextStack():
                    old_extruder_stack_id = self._stack.getNextStack().getId()
                else:
                    old_extruder_stack_id = ""

                self._stack.setNextStack(extruder_stack[0])
                # Trigger slice/need slicing if the extruder changed.
                if self._stack.getNextStack().getId() != old_extruder_stack_id:
                    Application.getInstance().getBackend().needsSlicing()
                    Application.getInstance().getBackend().tickle()
            else:
                Logger.log("e", "Extruder stack %s below per-object settings does not exist.", self._extruder_stack)
        else:
            self._stack.setNextStack(Application.getInstance().getGlobalContainerStack())

    ##  Changes the extruder with which to print this node.
    #
    #   \param extruder_stack_id The new extruder stack to print with.
    def setActiveExtruder(self, extruder_stack_id):
        self._extruder_stack = extruder_stack_id
        self._updateNextStack()
        ExtruderManager.getInstance().resetSelectedObjectExtruders()
        self.activeExtruderChanged.emit()

    def getStack(self):
        return self._stack<|MERGE_RESOLUTION|>--- conflicted
+++ resolved
@@ -114,22 +114,11 @@
     def _onSettingChanged(self, setting_key, property_name): # Reminder: 'property' is a built-in function
         # We're only interested in a few settings and only if it's value changed.
         if property_name == "value":
-<<<<<<< HEAD
-            if setting_key in self._non_printing_mesh_settings or setting_key in self._non_thumbnail_visible_settings:
-                # Trigger slice/need slicing if the value has changed.
-                new_is_non_printing_mesh = self._evaluateIsNonPrintingMesh()
-                self._is_non_thumbnail_visible_mesh = self._evaluateIsNonThumbnailVisibleMesh()
-
-                if self._is_non_printing_mesh != new_is_non_printing_mesh:
-                    self._is_non_printing_mesh = new_is_non_printing_mesh
-               
-=======
             # Trigger slice/need slicing if the value has changed.
             self._is_non_printing_mesh = self._evaluateIsNonPrintingMesh()
             self._is_non_thumbnail_visible_mesh = self._evaluateIsNonThumbnailVisibleMesh()
             # Only calculate the bounding box of the mesh if it's an actual mesh (and not a helper)
             self._node.setCalculateBoundingBox(not self._is_non_printing_mesh)
->>>>>>> fb33497f
             Application.getInstance().getBackend().needsSlicing()
             Application.getInstance().getBackend().tickle()
 
