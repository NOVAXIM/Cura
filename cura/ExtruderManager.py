# Copyright (c) 2016 Ultimaker B.V.
# Cura is released under the terms of the AGPLv3 or higher.

from PyQt5.QtCore import pyqtSignal, pyqtProperty, pyqtSlot, QObject, QVariant #For communicating data and events to Qt.

import UM.Application #To get the global container stack to find the current machine.
import UM.Logger
import UM.Settings.ContainerRegistry #Finding containers by ID.


##  Manages all existing extruder stacks.
#
#   This keeps a list of extruder stacks for each machine.
class ExtruderManager(QObject):
    ##  Signal to notify other components when the list of extruders changes.
    extrudersChanged = pyqtSignal(QVariant)

    ##  Notify when the user switches the currently active extruder.
    activeExtruderChanged = pyqtSignal()

    ##  Registers listeners and such to listen to chafnges to the extruders.
    def __init__(self, parent = None):
        super().__init__(parent)
        self._extruder_trains = { } #Per machine, a dictionary of extruder container stack IDs.
        self._active_extruder_index = 0
        UM.Application.getInstance().globalContainerStackChanged.connect(self._addCurrentMachineExtruders)

    ##  Gets the unique identifier of the currently active extruder stack.
    #
    #   The currently active extruder stack is the stack that is currently being
    #   edited.
    #
    #   \return The unique ID of the currently active extruder stack.
    @pyqtProperty(str, notify = activeExtruderChanged)
    def activeExtruderStackId(self):
        if not UM.Application.getInstance().getGlobalContainerStack():
            return None #No active machine, so no active extruder.
        try:
            return self._extruder_trains[UM.Application.getInstance().getGlobalContainerStack().getBottom().getId()][str(self._active_extruder_index)].getId()
        except KeyError: #Extruder index could be -1 if the global tab is selected, or the entry doesn't exist if the machine definition is wrong.
            return None

    ##  The instance of the singleton pattern.
    #
    #   It's None if the extruder manager hasn't been created yet.
    __instance = None

    ##  Gets an instance of the extruder manager, or creates one if no instance
    #   exists yet.
    #
    #   This is an implementation of singleton. If an extruder manager already
    #   exists, it is re-used.
    #
    #   \return The extruder manager.
    @classmethod
    def getInstance(cls):
        if not cls.__instance:
            cls.__instance = ExtruderManager()
        return cls.__instance

    ##  Changes the active extruder by index.
    #
    #   \param index The index of the new active extruder.
    @pyqtSlot(int)
    def setActiveExtruderIndex(self, index):
        self._active_extruder_index = index
        self.activeExtruderChanged.emit()

    def getActiveExtruderStack(self):
        global_container_stack = UM.Application.getInstance().getGlobalContainerStack()
        if global_container_stack:
            global_definition_container = UM.Application.getInstance().getGlobalContainerStack().getBottom()
            if global_definition_container:
                if global_definition_container.getId() in self._extruder_trains:
                    if str(self._active_extruder_index) in self._extruder_trains[global_definition_container.getId()]:
                        return self._extruder_trains[global_definition_container.getId()][str(self._active_extruder_index)]


    ##  Adds all extruders of a specific machine definition to the extruder
    #   manager.
    #
    #   \param machine_definition The machine to add the extruders for.
    def addMachineExtruders(self, machine_definition):
        machine_id = machine_definition.getId()
        if machine_id not in self._extruder_trains:
            self._extruder_trains[machine_id] = { }

        container_registry = UM.Settings.ContainerRegistry.getInstance()
        if not container_registry: #Then we shouldn't have any machine definition either. In any case, there are no extruder trains then so bye bye.
            return

        #Add the extruder trains that don't exist yet.
        for extruder_definition in container_registry.findDefinitionContainers(machine = machine_definition.getId()):
            position = extruder_definition.getMetaDataEntry("position", None)
            if not position:
                UM.Logger.log("w", "Extruder definition %s specifies no position metadata entry.", extruder_definition.getId())
            if not container_registry.findContainerStacks(machine = machine_id, position = position): #Doesn't exist yet.
                self.createExtruderTrain(extruder_definition, machine_definition, position)

        #Gets the extruder trains that we just created as well as any that still existed.
        extruder_trains = container_registry.findContainerStacks(type = "extruder_train", machine = machine_definition.getId())
        for extruder_train in extruder_trains:
            self._extruder_trains[machine_id][extruder_train.getMetaDataEntry("position")] = extruder_train

<<<<<<< HEAD
            ## Ensure that the extruder train stacks are linked to global stack.
=======
            #Ensure that the extruder train stacks are linked to global stack.
>>>>>>> 7c2c24b8
            extruder_train.setNextStack(UM.Application.getInstance().getGlobalContainerStack())

        if extruder_trains:
            self.extrudersChanged.emit(machine_definition)

    ##  Creates a container stack for an extruder train.
    #
    #   The container stack has an extruder definition at the bottom, which is
    #   linked to a machine definition. Then it has a nozzle profile, a material
    #   profile, a quality profile and a user profile, in that order.
    #
    #   The resulting container stack is added to the registry.
    #
    #   \param extruder_definition The extruder to create the extruder train
    #   for.
    #   \param machine_definition The machine that the extruder train belongs
    #   to.
    #   \param position The position of this extruder train in the extruder
    #   slots of the machine.
    def createExtruderTrain(self, extruder_definition, machine_definition, position):
        #Cache some things.
        container_registry = UM.Settings.ContainerRegistry.getInstance()
        machine_id = machine_definition.getId()

        #Create a container stack for this extruder.
        extruder_stack_id = container_registry.uniqueName(extruder_definition.getId())
        container_stack = UM.Settings.ContainerStack(extruder_stack_id)
        container_stack.setName(extruder_definition.getName()) #Take over the display name to display the stack with.
        container_stack.addMetaDataEntry("type", "extruder_train")
        container_stack.addMetaDataEntry("machine", machine_definition.getId())
        container_stack.addMetaDataEntry("position", position)
        container_stack.addContainer(extruder_definition)

        #Find the nozzle to use for this extruder.
        nozzle = container_registry.getEmptyInstanceContainer()
        if machine_definition.getMetaDataEntry("has_nozzles", default = "False") == "True":
            #First add any nozzle. Later, overwrite with preference if the preference is valid.
            nozzles = container_registry.findInstanceContainers(machine = machine_id, type = "nozzle")
            if len(nozzles) >= 1:
                nozzle = nozzles[0]
            preferred_nozzle_id = machine_definition.getMetaDataEntry("preferred_nozzle")
            if preferred_nozzle_id:
                preferred_nozzles = container_registry.findInstanceContainers(id = preferred_nozzle_id, type = "nozzle")
                if len(preferred_nozzles) >= 1:
                    nozzle = preferred_nozzles[0]
                else:
                    UM.Logger.log("w", "The preferred nozzle \"%s\" of machine %s doesn't exist or is not a nozzle profile.", preferred_nozzle_id, machine_id)
                    #And leave it at the default nozzle.
        container_stack.addContainer(nozzle)

        #Find a material to use for this nozzle.
        material = container_registry.getEmptyInstanceContainer()
        if machine_definition.getMetaDataEntry("has_materials", default = "False") == "True":
            #First add any material. Later, overwrite with preference if the preference is valid.
            if machine_definition.getMetaDataEntry("has_nozzle_materials", default = "False") == "True":
                materials = container_registry.findInstanceContainers(type = "material", machine = machine_id, nozzle = nozzle.getId())
            else:
                materials = container_registry.findInstanceContainers(type = "material", machine = machine_id)
            if len(materials) >= 1:
                material = materials[0]
            preferred_material_id = machine_definition.getMetaDataEntry("preferred_material")
            if preferred_material_id:
                preferred_materials = container_registry.findInstanceContainers(id = preferred_material_id, type = "material")
                if len(preferred_materials) >= 1:
                    material = preferred_materials[0]
                else:
                    UM.Logger.log("w", "The preferred material \"%s\" of machine %s doesn't exist or is not a material profile.", preferred_material_id, machine_id)
                    #And leave it at the default material.
        container_stack.addContainer(material)

        #Find a quality to use for this extruder.
        quality = container_registry.getEmptyInstanceContainer()
    
        #First add any quality. Later, overwrite with preference if the preference is valid.
        qualities = container_registry.findInstanceContainers(type = "quality")
        if len(qualities) >= 1:
            quality = qualities[0]
        preferred_quality_id = machine_definition.getMetaDataEntry("preferred_quality")
        if preferred_quality_id:
<<<<<<< HEAD
            preferred_quality = container_registry.findInstanceContainers(id = preferred_quality_id.lower(), type = "quality")
=======
            preferred_quality = container_registry.findInstanceContainers(id = preferred_quality_id, type = "quality")
>>>>>>> 7c2c24b8
            if len(preferred_quality) >= 1:
                quality = preferred_quality[0]
            else:
                UM.Logger.log("w", "The preferred quality \"%s\" of machine %s doesn't exist or is not a quality profile.", preferred_quality_id, machine_id)
                #And leave it at the default quality.
        container_stack.addContainer(quality)

        user_profile = container_registry.findInstanceContainers(id = extruder_stack_id + "_current_settings")
        if user_profile: #There was already a user profile, loaded from settings.
            user_profile = user_profile[0]
        else:
            user_profile = UM.Settings.InstanceContainer(extruder_stack_id + "_current_settings") #Add an empty user profile.
            user_profile.addMetaDataEntry("type", "user")
            user_profile.setDefinition(machine_definition)
            container_registry.addContainer(user_profile)
        container_stack.addContainer(user_profile)

        container_stack.setNextStack(UM.Application.getInstance().getGlobalContainerStack())

        container_registry.addContainer(container_stack)

    ##  Generates extruders for a specific machine.
    #
    #   \param machine_id The machine to get the extruders of.
    def getMachineExtruders(self, machine_id):
        if machine_id not in self._extruder_trains:
            UM.Logger.log("w", "Tried to get the extruder trains for machine %s, which doesn't exist.", machine_id)
            return
        for name in self._extruder_trains[machine_id]:
            yield self._extruder_trains[machine_id][name]

    ##  Adds the extruders of the currently active machine.
    def _addCurrentMachineExtruders(self):
        global_stack = UM.Application.getInstance().getGlobalContainerStack()
        if global_stack and global_stack.getBottom():
            self.addMachineExtruders(global_stack.getBottom())<|MERGE_RESOLUTION|>--- conflicted
+++ resolved
@@ -18,7 +18,7 @@
     ##  Notify when the user switches the currently active extruder.
     activeExtruderChanged = pyqtSignal()
 
-    ##  Registers listeners and such to listen to chafnges to the extruders.
+    ##  Registers listeners and such to listen to changes to the extruders.
     def __init__(self, parent = None):
         super().__init__(parent)
         self._extruder_trains = { } #Per machine, a dictionary of extruder container stack IDs.
@@ -102,11 +102,7 @@
         for extruder_train in extruder_trains:
             self._extruder_trains[machine_id][extruder_train.getMetaDataEntry("position")] = extruder_train
 
-<<<<<<< HEAD
-            ## Ensure that the extruder train stacks are linked to global stack.
-=======
             #Ensure that the extruder train stacks are linked to global stack.
->>>>>>> 7c2c24b8
             extruder_train.setNextStack(UM.Application.getInstance().getGlobalContainerStack())
 
         if extruder_trains:
@@ -186,11 +182,7 @@
             quality = qualities[0]
         preferred_quality_id = machine_definition.getMetaDataEntry("preferred_quality")
         if preferred_quality_id:
-<<<<<<< HEAD
-            preferred_quality = container_registry.findInstanceContainers(id = preferred_quality_id.lower(), type = "quality")
-=======
             preferred_quality = container_registry.findInstanceContainers(id = preferred_quality_id, type = "quality")
->>>>>>> 7c2c24b8
             if len(preferred_quality) >= 1:
                 quality = preferred_quality[0]
             else:
