--- conflicted
+++ resolved
@@ -162,21 +162,16 @@
                     p12-file-base64: ${{ secrets.MACOS_CERT_P12 }}
                     p12-password: ${{ secrets.MACOS_CERT_PASSPHRASE }}
 
-<<<<<<< HEAD
             -   name: Configure Macos keychain Installer Cert (Bash)
                 id: macos-keychain-installer-cert
                 if: ${{ runner.os == 'Macos' }}
                 uses: apple-actions/import-codesign-certs@v1
                 with:
                     keychain-password: ${{ secrets.MACOS_KEYCHAIN_PASSWORD }}
-                    create-keychain: false # keychain is created in previous use of action.	
+                    create-keychain: false # keychain is created in previous use of action.
                     p12-file-base64: ${{ secrets.MACOS_CERT_INSTALLER_P12 }}
                     p12-password: ${{ secrets.MACOS_CERT_PASSPHRASE }}
 
-            -   name: Clean Conan local cache
-                if: ${{ inputs.conan_clean_local_cache }}
-                run: conan remove "*" -f
-=======
             -   name: Create PFX certificate from BASE64_PFX_CONTENT secret
                 if: ${{ runner.os == 'Windows' }}
                 id: create-pfx
@@ -187,7 +182,6 @@
                     $encodedBytes = [System.Convert]::FromBase64String($env:PFX_CONTENT); 
                     Set-Content $pfxPath -Value $encodedBytes -AsByteStream;
                     echo "PFX_PATH=$pfxPath" >> $env:GITHUB_OUTPUT;
->>>>>>> a43b51a7
 
             -   name: Get Conan configuration from branch
                 if: ${{ inputs.conan_config != '' }}
@@ -314,15 +308,9 @@
                 run: python ../cura_inst/packaging/AppImage/create_appimage.py ./UltiMaker-Cura $CURA_VERSION_FULL "${{ steps.filename.outputs.FULL_INSTALLER_FILENAME }}"
                 working-directory: dist
 
-<<<<<<< HEAD
             -   name: Create the MacOS dmg and/or pkg (Bash)
                 if: ${{ github.event.inputs.installer == 'true' && runner.os == 'Macos' }}
-                run: python ../cura_inst/packaging/MacOs/build_macos.py ../cura_inst . "UltiMaker-Cura-$CURA_VERSION_FULL-${{ inputs.os_name }}"
-=======
-            -   name: Create the MacOS dmg (Bash)
-                if: ${{ inputs.installer && runner.os == 'Macos' }}
-                run: python ../cura_inst/packaging/dmg/dmg_sign_noterize.py ../cura_inst . "${{ steps.filename.outputs.FULL_INSTALLER_FILENAME }}"
->>>>>>> a43b51a7
+                run: python ../cura_inst/packaging/MacOs/build_macos.py ../cura_inst . "${{ steps.filename.outputs.FULL_INSTALLER_FILENAME }}"
                 working-directory: dist
 
             -   name: Upload the artifacts
@@ -332,15 +320,7 @@
                     path: |
                         dist/*.tar.gz
                         dist/*.zip
-<<<<<<< HEAD
-                        dist/*.exe
-                        dist/*.msi
-                        dist/*.dmg
-                        dist/*.pkg
-                        dist/*.AppImage
-=======
                         dist/${{ steps.filename.outputs.FULL_INSTALLER_FILENAME }}
->>>>>>> a43b51a7
                         dist/*.asc
                     retention-days: 5
 
