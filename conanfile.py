import os
from pathlib import Path

from jinja2 import Template

from conan import ConanFile
from conan.tools.files import copy, rmdir, save, mkdir
from conan.tools.microsoft import unix_path
from conan.tools.env import VirtualRunEnv, Environment, VirtualBuildEnv
from conan.tools.scm import Version
from conan.errors import ConanInvalidConfiguration, ConanException

required_conan_version = "<=1.56.0"


class CuraConan(ConanFile):
    name = "cura"
    license = "LGPL-3.0"
    author = "UltiMaker"
    url = "https://github.com/Ultimaker/cura"
    description = "3D printer / slicing GUI built on top of the Uranium framework"
    topics = ("conan", "python", "pyqt6", "qt", "qml", "3d-printing", "slicer")
    build_policy = "missing"
    exports = "LICENSE*", "UltiMaker-Cura.spec.jinja", "CuraVersion.py.jinja"
    settings = "os", "compiler", "build_type", "arch"

    # FIXME: Remove specific branch once merged to main
    python_requires = "umbase/[>=0.1.7]@ultimaker/stable", "translationextractor/[>=2.1.1]@ultimaker/stable"
    python_requires_extend = "umbase.UMBaseConanfile"

    options = {
        "enterprise": ["True", "False", "true", "false"],  # Workaround for GH Action passing boolean as lowercase string
        "staging": ["True", "False", "true", "false"],  # Workaround for GH Action passing boolean as lowercase string
        "devtools": [True, False],  # FIXME: Split this up in testing and (development / build (pyinstaller) / system installer) tools
        "cloud_api_version": "ANY",
        "display_name": "ANY",  # TODO: should this be an option??
        "cura_debug_mode": [True, False],  # FIXME: Use profiles
        "internal": [True, False]
    }
    default_options = {
        "enterprise": "False",
        "staging": "False",
        "devtools": False,
        "cloud_api_version": "1",
        "display_name": "UltiMaker Cura",
        "cura_debug_mode": False,  # Not yet implemented
        "internal": False,
    }

    def set_version(self):
        if not self.version:
<<<<<<< HEAD
            self.version = "5.4.0-alpha.1"
=======
            self.version = "5.5.0-alpha"
>>>>>>> 1cf10f06

    @property
    def _pycharm_targets(self):
        return self.conan_data["pycharm_targets"]

    # FIXME: These env vars should be defined in the runenv.
    _cura_env = None

    @property
    def _cura_run_env(self):
        if self._cura_env:
            return self._cura_env

        self._cura_env = Environment()
        self._cura_env.define("QML2_IMPORT_PATH", str(self._site_packages.joinpath("PyQt6", "Qt6", "qml")))
        self._cura_env.define("QT_PLUGIN_PATH", str(self._site_packages.joinpath("PyQt6", "Qt6", "plugins")))

        if self.settings.os == "Linux":
            self._cura_env.define("QT_QPA_FONTDIR", "/usr/share/fonts")
            self._cura_env.define("QT_QPA_PLATFORMTHEME", "xdgdesktopportal")
            self._cura_env.define("QT_XKB_CONFIG_ROOT", "/usr/share/X11/xkb")
        return self._cura_env

    @property
    def _enterprise(self):
        return self.options.enterprise in ["True", 'true']

    @property
    def _app_name(self):
        if self._enterprise:
            return str(self.options.display_name) + " Enterprise"
        return str(self.options.display_name)

    @property
    def _urls(self):
        if self.options.staging in ["True", 'true']:
            return "staging"
        return "default"

    @property
    def requirements_txts(self):
        if self.options.devtools:
            return ["requirements.txt", "requirements-ultimaker.txt", "requirements-dev.txt"]
        return ["requirements.txt", "requirements-ultimaker.txt"]

    @property
    def _base_dir(self):
        if self.install_folder is None:
            if self.build_folder is not None:
                return Path(self.build_folder)
            return Path(os.getcwd(), "venv")
        if self.in_local_cache:
            return Path(self.install_folder)
        else:
            return Path(self.source_folder, "venv")

    @property
    def _share_dir(self):
        return self._base_dir.joinpath("share")

    @property
    def _script_dir(self):
        if self.settings.os == "Windows":
            return self._base_dir.joinpath("Scripts")
        return self._base_dir.joinpath("bin")

    @property
    def _site_packages(self):
        if self.settings.os == "Windows":
            return self._base_dir.joinpath("Lib", "site-packages")
        py_version = Version(self.deps_cpp_info["cpython"].version)
        return self._base_dir.joinpath("lib", f"python{py_version.major}.{py_version.minor}", "site-packages")

    @property
    def _py_interp(self):
        py_interp = self._script_dir.joinpath(Path(self.deps_user_info["cpython"].python).name)
        if self.settings.os == "Windows":
            py_interp = Path(*[f'"{p}"' if " " in p else p for p in py_interp.parts])
        return py_interp

    @property
    def _pyinstaller_spec_arch(self):
        if self.settings.os == "Macos":
            if self.settings.arch == "armv8":
                return "'arm64'"
            return "'x86_64'"
        return "None"

    def _generate_cura_version(self, location):
        with open(os.path.join(self.recipe_folder, "CuraVersion.py.jinja"), "r") as f:
            cura_version_py = Template(f.read())

        # If you want a specific Cura version to show up on the splash screen add the user configuration `user.cura:version=VERSION`
        # the global.conf, profile, package_info (of dependency) or via the cmd line `-c user.cura:version=VERSION`
        cura_version = Version(self.conf.get("user.cura:version", default = self.version, check_type = str))
        pre_tag = f"-{cura_version.pre}" if cura_version.pre else ""
        build_tag = f"+{cura_version.build}" if cura_version.build else ""
        internal_tag = f"+internal" if self.options.internal else ""
        cura_version = f"{cura_version.major}.{cura_version.minor}.{cura_version.patch}{pre_tag}{build_tag}{internal_tag}"

        with open(os.path.join(location, "CuraVersion.py"), "w") as f:
            f.write(cura_version_py.render(
                cura_app_name = self.name,
                cura_app_display_name = self._app_name,
                cura_version = cura_version,
                cura_build_type = "Enterprise" if self._enterprise else "",
                cura_debug_mode = self.options.cura_debug_mode,
                cura_cloud_api_root = self.conan_data["urls"][self._urls]["cloud_api_root"],
                cura_cloud_api_version = self.options.cloud_api_version,
                cura_cloud_account_api_root = self.conan_data["urls"][self._urls]["cloud_account_api_root"],
                cura_marketplace_root = self.conan_data["urls"][self._urls]["marketplace_root"],
                cura_digital_factory_url = self.conan_data["urls"][self._urls]["digital_factory_url"],
                cura_latest_url = self.conan_data["urls"][self._urls]["cura_latest_url"]))

    def _generate_pyinstaller_spec(self, location, entrypoint_location, icon_path, entitlements_file):
        pyinstaller_metadata = self.conan_data["pyinstaller"]
        datas = [(str(self._base_dir.joinpath("conan_install_info.json")), ".")]
        for data in pyinstaller_metadata["datas"].values():
            if not self.options.internal and data.get("internal", False):
                continue

            if "package" in data:  # get the paths from conan package
                if data["package"] == self.name:
                    if self.in_local_cache:
                        src_path = os.path.join(self.package_folder, data["src"])
                    else:
                        src_path = os.path.join(self.source_folder, data["src"])
                else:
                    src_path = os.path.join(self.deps_cpp_info[data["package"]].rootpath, data["src"])
            elif "root" in data:  # get the paths relative from the sourcefolder
                src_path = os.path.join(self.source_folder, data["root"], data["src"])
            else:
                continue
            if Path(src_path).exists():
                datas.append((str(src_path), data["dst"]))

        binaries = []
        for binary in pyinstaller_metadata["binaries"].values():
            if "package" in binary:  # get the paths from conan package
                src_path = os.path.join(self.deps_cpp_info[binary["package"]].rootpath, binary["src"])
            elif "root" in binary:  # get the paths relative from the sourcefolder
                src_path = os.path.join(self.source_folder, binary["root"], binary["src"])
            else:
                continue
            if not Path(src_path).exists():
                self.output.warning(f"Source path for binary {binary['binary']} does not exist")
                continue

            for bin in Path(src_path).glob(binary["binary"] + "*[.exe|.dll|.so|.dylib|.so.]*"):
                binaries.append((str(bin), binary["dst"]))
            for bin in Path(src_path).glob(binary["binary"]):
                binaries.append((str(bin), binary["dst"]))

        # Make sure all Conan dependencies which are shared are added to the binary list for pyinstaller
        for _, dependency in self.dependencies.host.items():
            for bin_paths in dependency.cpp_info.bindirs:
                binaries.extend([(f"{p}", ".") for p in Path(bin_paths).glob("**/*.dll")])
            for lib_paths in dependency.cpp_info.libdirs:
                binaries.extend([(f"{p}", ".") for p in Path(lib_paths).glob("**/*.so*")])
                binaries.extend([(f"{p}", ".") for p in Path(lib_paths).glob("**/*.dylib*")])

        # Copy dynamic libs from lib path
        binaries.extend([(f"{p}", ".") for p in Path(self._base_dir.joinpath("lib")).glob("**/*.dylib*")])
        binaries.extend([(f"{p}", ".") for p in Path(self._base_dir.joinpath("lib")).glob("**/*.so*")])

        # Collect all dll's from PyQt6 and place them in the root
        binaries.extend([(f"{p}", ".") for p in Path(self._site_packages, "PyQt6", "Qt6").glob("**/*.dll")])

        with open(os.path.join(self.recipe_folder, "UltiMaker-Cura.spec.jinja"), "r") as f:
            pyinstaller = Template(f.read())

        version = self.conf_info.get("user.cura:version", default = self.version, check_type = str)
        cura_version = Version(version)

        with open(os.path.join(location, "UltiMaker-Cura.spec"), "w") as f:
            f.write(pyinstaller.render(
                name = str(self.options.display_name).replace(" ", "-"),
                display_name = self._app_name,
                entrypoint = entrypoint_location,
                datas = datas,
                binaries = binaries,
                venv_script_path = str(self._script_dir),
                hiddenimports = pyinstaller_metadata["hiddenimports"],
                collect_all = pyinstaller_metadata["collect_all"],
                icon = icon_path,
                entitlements_file = entitlements_file,
                osx_bundle_identifier = "'nl.ultimaker.cura'" if self.settings.os == "Macos" else "None",
                upx = str(self.settings.os == "Windows"),
                strip = False,  # This should be possible on Linux and MacOS but, it can also cause issues on some distributions. Safest is to disable it for now
                target_arch = self._pyinstaller_spec_arch,
                macos = self.settings.os == "Macos",
                version = f"'{version}'",
                short_version = f"'{cura_version.major}.{cura_version.minor}.{cura_version.patch}'",
            ))

    def export_sources(self):
        copy(self, "*", os.path.join(self.recipe_folder, "plugins"), os.path.join(self.export_sources_folder, "plugins"))
        copy(self, "*", os.path.join(self.recipe_folder, "resources"), os.path.join(self.export_sources_folder, "resources"), excludes = "*.mo")
        copy(self, "*", os.path.join(self.recipe_folder, "tests"), os.path.join(self.export_sources_folder, "tests"))
        copy(self, "*", os.path.join(self.recipe_folder, "cura"), os.path.join(self.export_sources_folder, "cura"), excludes="CuraVersion.py")
        copy(self, "*", os.path.join(self.recipe_folder, "packaging"), os.path.join(self.export_sources_folder, "packaging"))
        copy(self, "*", os.path.join(self.recipe_folder, ".run_templates"), os.path.join(self.export_sources_folder, ".run_templates"))
        copy(self, "requirements.txt", self.recipe_folder, self.export_sources_folder)
        copy(self, "requirements-dev.txt", self.recipe_folder, self.export_sources_folder)
        copy(self, "requirements-ultimaker.txt", self.recipe_folder, self.export_sources_folder)
        copy(self, "cura_app.py", self.recipe_folder, self.export_sources_folder)

    def configure(self):
        self.options["pyarcus"].shared = True
        self.options["pysavitar"].shared = True
        self.options["pynest2d"].shared = True
        self.options["cpython"].shared = True
        if self._enterprise:
            self.options["curaengine"].enable_plugins = False

    def validate(self):
        version = self.conf_info.get("user.cura:version", default = self.version, check_type = str)
        if version and Version(version) <= Version("4"):
            raise ConanInvalidConfiguration("Only versions 5+ are support")

    def requirements(self):
<<<<<<< HEAD
        self.requires("pyarcus/latest@ultimaker/cura_10475")  # TODO: point to `testing` once the CURA-10475 from CuraEngine is main
        self.requires("curaengine/latest@ultimaker/cura_10475")  # TODO: point to `testing` once the CURA-10475 from CuraEngine is main
=======
        self.requires("pyarcus/5.2.2")
        self.requires("curaengine/(latest)@ultimaker/testing")
>>>>>>> 1cf10f06
        self.requires("pysavitar/5.2.2")
        self.requires("pynest2d/5.2.2")
        self.requires("uranium/(latest)@ultimaker/testing")
        self.requires("cura_binary_data/(latest)@ultimaker/testing")
        self.requires("cpython/3.10.4")
        self.requires("boost/1.81.0")
        if self.options.internal:
            self.requires("cura_private_data/(latest)@ultimaker/testing")
            self.requires("fdm_materials/(latest)@internal/testing")
        else:
            self.requires("fdm_materials/(latest)@ultimaker/testing")

    def build_requirements(self):
        if self.options.devtools:
            if self.settings.os != "Windows" or self.conf.get("tools.microsoft.bash:path", check_type = str):
                # FIXME: once m4, autoconf, automake are Conan V2 ready use self.win_bash and add gettext as base tool_requirement
                self.tool_requires("gettext/0.21@ultimaker/testing", force_host_context = True)

    def layout(self):
        self.folders.source = "."
        self.folders.build = "venv"
        self.folders.generators = os.path.join(self.folders.build, "conan")

        self.cpp.package.libdirs = [os.path.join("site-packages", "cura")]
        self.cpp.package.bindirs = ["bin"]
        self.cpp.package.resdirs = ["resources", "plugins", "packaging", "pip_requirements"]  # pip_requirements should be the last item in the list

    def generate(self):
        copy(self, "cura_app.py", self.source_folder, str(self._script_dir))
        cura_run_envvars = self._cura_run_env.vars(self, scope = "run")
        ext = ".ps1" if self.settings.os == "Windows" else ".sh"
        cura_run_envvars.save_script(os.path.join(self.folders.generators, f"cura_run_environment{ext}"))

        vr = VirtualRunEnv(self)
        vr.generate()

        self._generate_cura_version(os.path.join(self.source_folder, "cura"))

        if self.options.devtools:
            entitlements_file = "'{}'".format(os.path.join(self.source_folder, "packaging", "MacOS", "cura.entitlements"))
            self._generate_pyinstaller_spec(location = self.generators_folder,
                                            entrypoint_location = "'{}'".format(os.path.join(self.source_folder, self.conan_data["pyinstaller"]["runinfo"]["entrypoint"])).replace("\\", "\\\\"),
                                            icon_path = "'{}'".format(os.path.join(self.source_folder, "packaging", self.conan_data["pyinstaller"]["icon"][str(self.settings.os)])).replace("\\", "\\\\"),
                                            entitlements_file = entitlements_file if self.settings.os == "Macos" else "None")

            # Update the po and pot files
            if self.settings.os != "Windows" or self.conf.get("tools.microsoft.bash:path", check_type=str):
                vb = VirtualBuildEnv(self)
                vb.generate()

                # FIXME: once m4, autoconf, automake are Conan V2 ready use self.win_bash and add gettext as base tool_requirement
                cpp_info = self.dependencies["gettext"].cpp_info
                pot = self.python_requires["translationextractor"].module.ExtractTranslations(self, cpp_info.bindirs[0])
                pot.generate()

    def build(self):
        if self.options.devtools:
            if self.settings.os != "Windows" or self.conf.get("tools.microsoft.bash:path", check_type = str):
                # FIXME: once m4, autoconf, automake are Conan V2 ready use self.win_bash and add gettext as base tool_requirement
                for po_file in self.source_path.joinpath("resources", "i18n").glob("**/*.po"):
                    mo_file = Path(self.build_folder, po_file.with_suffix('.mo').relative_to(self.source_path))
                    mo_file = mo_file.parent.joinpath("LC_MESSAGES", mo_file.name)
                    mkdir(self, str(unix_path(self, Path(mo_file).parent)))
                    cpp_info = self.dependencies["gettext"].cpp_info
                    self.run(f"{cpp_info.bindirs[0]}/msgfmt {po_file} -o {mo_file} -f", env="conanbuild", ignore_errors=True)

    def imports(self):
        self.copy("CuraEngine.exe", root_package = "curaengine", src = "@bindirs", dst = "", keep_path = False)
        self.copy("CuraEngine", root_package = "curaengine", src = "@bindirs", dst = "", keep_path = False)

        rmdir(self, os.path.join(self.source_folder, "resources", "materials"))
        self.copy("*.fdm_material", root_package = "fdm_materials", src = "@resdirs", dst = "resources/materials", keep_path = False)
        self.copy("*.sig", root_package = "fdm_materials", src = "@resdirs", dst = "resources/materials", keep_path = False)

        if self.options.internal:
            self.copy("*", root_package = "cura_private_data", src = self.deps_cpp_info["cura_private_data"].resdirs[0],
                           dst = self._share_dir.joinpath("cura", "resources"), keep_path = True)

        # Copy resources of cura_binary_data
        self.copy("*", root_package = "cura_binary_data", src = self.deps_cpp_info["cura_binary_data"].resdirs[0],
                       dst = self._share_dir.joinpath("cura", "resources"), keep_path = True)
        self.copy("*", root_package = "cura_binary_data", src = self.deps_cpp_info["cura_binary_data"].resdirs[1],
                       dst =self._share_dir.joinpath("uranium", "resources"), keep_path = True)

        self.copy("*.dll", src = "@bindirs", dst = self._site_packages)
        self.copy("*.pyd", src = "@libdirs", dst = self._site_packages)
        self.copy("*.pyi", src = "@libdirs", dst = self._site_packages)
        self.copy("*.dylib", src = "@libdirs", dst = self._script_dir)

    def deploy(self):
        # Copy CuraEngine.exe to bindirs of Virtual Python Environment
        curaengine = self.dependencies["curaengine"].cpp_info
        copy(self, "CuraEngine.exe", curaengine.bindirs[0], str(self._base_dir), keep_path = False)
        copy(self, "CuraEngine", curaengine.bindirs[0], str(self._base_dir), keep_path = False)

        # Copy resources of Cura (keep folder structure)
        copy(self, "*", os.path.join(self.package_folder, self.cpp_info.bindirs[0]), str(self._base_dir), keep_path = False)
        copy(self, "*", os.path.join(self.package_folder, self.cpp_info.libdirs[0]), str(self._site_packages.joinpath("cura")), keep_path = True)
        copy(self, "*", os.path.join(self.package_folder, self.cpp_info.resdirs[0]), str(self._share_dir.joinpath("cura", "resources")), keep_path = True)
        copy(self, "*", os.path.join(self.package_folder, self.cpp_info.resdirs[1]), str(self._share_dir.joinpath("cura", "plugins")), keep_path = True)

        # Copy materials (flat)
        fdm_materials = self.dependencies["fdm_materials"].cpp_info
        copy(self, "*", fdm_materials.resdirs[0], str(self._share_dir.joinpath("cura")))

        # Copy internal resources
        if self.options.internal:
            cura_private_data = self.dependencies["cura_private_data"].cpp_info
            copy(self, "*", cura_private_data.resdirs[0], str(self._share_dir.joinpath("cura")))

        # Copy resources of Uranium (keep folder structure)
        uranium = self.dependencies["uranium"].cpp_info
        copy(self, "*", uranium.resdirs[0], str(self._share_dir.joinpath("uranium", "resources")), keep_path = True)
        copy(self, "*", uranium.resdirs[1], str(self._share_dir.joinpath("uranium", "plugins")), keep_path = True)
        copy(self, "*", uranium.libdirs[0], str(self._site_packages.joinpath("UM")), keep_path = True)

        # TODO: figure out if this is still needed
        copy(self, "*", os.path.join(uranium.libdirs[0], "Qt", "qml", "UM"), str(self._site_packages.joinpath("PyQt6", "Qt6", "qml", "UM")), keep_path = True)

        # Copy resources of cura_binary_data
        cura_binary_data = self.dependencies["cura_binary_data"].cpp_info
        copy(self, "*", cura_binary_data.resdirs[0], str(self._share_dir.joinpath("cura")), keep_path = True)
        copy(self, "*", cura_binary_data.resdirs[1], str(self._share_dir.joinpath("uranium")), keep_path = True)
        if self.settings.os == "Windows":
            copy(self, "*", cura_binary_data.resdirs[2], str(self._share_dir.joinpath("windows")), keep_path = True)

        for dependency in self.dependencies.host.values():
            for bindir in dependency.cpp_info.bindirs:
                copy(self, "*.dll", bindir, str(self._site_packages), keep_path = False)
            for libdir in dependency.cpp_info.libdirs:
                copy(self, "*.pyd", libdir, str(self._site_packages), keep_path = False)
                copy(self, "*.pyi", libdir, str(self._site_packages), keep_path = False)
                copy(self, "*.dylib", libdir, str(self._base_dir.joinpath("lib")), keep_path = False)

        # Copy packaging scripts
        copy(self, "*", os.path.join(self.package_folder, self.cpp_info.resdirs[2]), str(self._base_dir.joinpath("packaging")), keep_path = True)

        # Copy requirements.txt's
        copy(self, "*.txt", os.path.join(self.package_folder, self.cpp_info.resdirs[-1]), str(self._base_dir.joinpath("pip_requirements")), keep_path = False)

        # Generate the GitHub Action version info Environment
        version = self.conf_info.get("user.cura:version", default = self.version, check_type = str)
        cura_version = Version(version)
        env_prefix = "Env:" if self.settings.os == "Windows" else ""
        activate_github_actions_version_env = Template(r"""echo "CURA_VERSION_MAJOR={{ cura_version_major }}" >> ${{ env_prefix }}GITHUB_ENV
echo "CURA_VERSION_MINOR={{ cura_version_minor }}" >> ${{ env_prefix }}GITHUB_ENV
echo "CURA_VERSION_PATCH={{ cura_version_patch }}" >> ${{ env_prefix }}GITHUB_ENV
echo "CURA_VERSION_BUILD={{ cura_version_build }}" >> ${{ env_prefix }}GITHUB_ENV
echo "CURA_VERSION_FULL={{ cura_version_full }}" >> ${{ env_prefix }}GITHUB_ENV
echo "CURA_APP_NAME={{ cura_app_name }}" >> ${{ env_prefix }}GITHUB_ENV
        """).render(cura_version_major = cura_version.major,
                    cura_version_minor = cura_version.minor,
                    cura_version_patch = cura_version.patch,
                    cura_version_build = cura_version.build if cura_version.build != "" else "0",
                    cura_version_full = self.version,
                    cura_app_name = self._app_name,
                    env_prefix = env_prefix)

        ext = ".sh" if self.settings.os != "Windows" else ".ps1"
        save(self, os.path.join(self._script_dir, f"activate_github_actions_version_env{ext}"), activate_github_actions_version_env)

        self._generate_cura_version(os.path.join(self._site_packages, "cura"))

        entitlements_file = "'{}'".format(Path(self.cpp_info.res_paths[2], "MacOS", "cura.entitlements"))
        self._generate_pyinstaller_spec(location = self._base_dir,
                                        entrypoint_location = "'{}'".format(os.path.join(self.package_folder, self.cpp_info.bindirs[0], self.conan_data["pyinstaller"]["runinfo"]["entrypoint"])).replace("\\", "\\\\"),
                                        icon_path = "'{}'".format(os.path.join(self.package_folder, self.cpp_info.resdirs[2], self.conan_data["pyinstaller"]["icon"][str(self.settings.os)])).replace("\\", "\\\\"),
                                        entitlements_file = entitlements_file if self.settings.os == "Macos" else "None")

    def package(self):
        copy(self, "cura_app.py", src = self.source_folder, dst = os.path.join(self.package_folder, self.cpp.package.bindirs[0]))
        copy(self, "*", src = os.path.join(self.source_folder, "cura"), dst = os.path.join(self.package_folder, self.cpp.package.libdirs[0]))
        copy(self, "*", src = os.path.join(self.source_folder, "resources"), dst = os.path.join(self.package_folder, self.cpp.package.resdirs[0]))
        copy(self, "*.mo", os.path.join(self.build_folder, "resources"), os.path.join(self.package_folder, "resources"))
        copy(self, "*", src = os.path.join(self.source_folder, "plugins"), dst = os.path.join(self.package_folder, self.cpp.package.resdirs[1]))
        copy(self, "requirement*.txt", src = self.source_folder, dst = os.path.join(self.package_folder, self.cpp.package.resdirs[-1]))
        copy(self, "*", src = os.path.join(self.source_folder, "packaging"), dst = os.path.join(self.package_folder, self.cpp.package.resdirs[2]))

    def package_info(self):
        self.user_info.pip_requirements = "requirements.txt"
        self.user_info.pip_requirements_git = "requirements-ultimaker.txt"
        self.user_info.pip_requirements_build = "requirements-dev.txt"

        if self.in_local_cache:
            self.runenv_info.append_path("PYTHONPATH", os.path.join(self.package_folder, "site-packages"))
            self.runenv_info.append_path("PYTHONPATH", os.path.join(self.package_folder, "plugins"))
        else:
            self.runenv_info.append_path("PYTHONPATH", self.source_folder)
            self.runenv_info.append_path("PYTHONPATH", os.path.join(self.source_folder, "plugins"))

    def package_id(self):
        self.info.clear()

        # The following options shouldn't be used to determine the hash, since these are only used to set the CuraVersion.py
        # which will als be generated by the deploy method during the `conan install cura/5.1.0@_/_`
        del self.info.options.enterprise
        del self.info.options.staging
        del self.info.options.devtools
        del self.info.options.cloud_api_version
        del self.info.options.display_name
        del self.info.options.cura_debug_mode

        # TODO: Use the hash of requirements.txt and requirements-ultimaker.txt, Because changing these will actually result in a different
        #  Cura. This is needed because the requirements.txt aren't managed by Conan and therefor not resolved in the package_id. This isn't
        #  ideal but an acceptable solution for now.<|MERGE_RESOLUTION|>--- conflicted
+++ resolved
@@ -49,11 +49,7 @@
 
     def set_version(self):
         if not self.version:
-<<<<<<< HEAD
-            self.version = "5.4.0-alpha.1"
-=======
             self.version = "5.5.0-alpha"
->>>>>>> 1cf10f06
 
     @property
     def _pycharm_targets(self):
@@ -266,8 +262,6 @@
         self.options["pysavitar"].shared = True
         self.options["pynest2d"].shared = True
         self.options["cpython"].shared = True
-        if self._enterprise:
-            self.options["curaengine"].enable_plugins = False
 
     def validate(self):
         version = self.conf_info.get("user.cura:version", default = self.version, check_type = str)
@@ -275,19 +269,13 @@
             raise ConanInvalidConfiguration("Only versions 5+ are support")
 
     def requirements(self):
-<<<<<<< HEAD
-        self.requires("pyarcus/latest@ultimaker/cura_10475")  # TODO: point to `testing` once the CURA-10475 from CuraEngine is main
-        self.requires("curaengine/latest@ultimaker/cura_10475")  # TODO: point to `testing` once the CURA-10475 from CuraEngine is main
-=======
         self.requires("pyarcus/5.2.2")
         self.requires("curaengine/(latest)@ultimaker/testing")
->>>>>>> 1cf10f06
         self.requires("pysavitar/5.2.2")
         self.requires("pynest2d/5.2.2")
         self.requires("uranium/(latest)@ultimaker/testing")
         self.requires("cura_binary_data/(latest)@ultimaker/testing")
         self.requires("cpython/3.10.4")
-        self.requires("boost/1.81.0")
         if self.options.internal:
             self.requires("cura_private_data/(latest)@ultimaker/testing")
             self.requires("fdm_materials/(latest)@internal/testing")
