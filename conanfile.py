--- conflicted
+++ resolved
@@ -26,12 +26,7 @@
     no_copy_source = True  # We won't build so no need to copy sources to the build folder
 
     # FIXME: Remove specific branch once merged to main
-<<<<<<< HEAD
-    # Extending the conanfile with the UMBaseConanfile https://github.com/Ultimaker/conan-ultimaker-index/tree/CURA-9177_Fix_CI_CD/recipes/umbase
-    python_requires = "umbase/[>=0.1.7]@ultimaker/stable", "translationextractor/[>=1.0.0]@ultimaker/stable"
-=======
     python_requires = "umbase/[>=0.1.7]@ultimaker/stable", "translationextractor/[>=2.0.0]@ultimaker/stable"
->>>>>>> e9ce36d3
     python_requires_extend = "umbase.UMBaseConanfile"
 
     options = {
